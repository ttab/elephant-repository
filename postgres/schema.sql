<<<<<<< HEAD
--
-- PostgreSQL database dump
--

-- Dumped from database version 15.3 (Debian 15.3-1.pgdg120+1)
-- Dumped by pg_dump version 15.3 (Debian 15.3-1.pgdg120+1)

SET statement_timeout = 0;
SET lock_timeout = 0;
SET idle_in_transaction_session_timeout = 0;
SET client_encoding = 'UTF8';
SET standard_conforming_strings = on;
SELECT pg_catalog.set_config('search_path', '', false);
SET check_function_bodies = false;
SET xmloption = content;
SET client_min_messages = warning;
SET row_security = off;

--
-- Name: create_status(uuid, character varying, bigint, bigint, timestamp with time zone, text, jsonb); Type: FUNCTION; Schema: public; Owner: repository
--

CREATE FUNCTION public.create_status(uuid uuid, name character varying, current_id bigint, version bigint, created timestamp with time zone, creator_uri text, meta jsonb) RETURNS void
    LANGUAGE sql
    AS $$
   insert into status_heads(
               uuid, name, current_id, updated, updater_uri
          )
          values(
               uuid, name, current_id, created, creator_uri
          )
          on conflict (uuid, name) do update
             set updated = create_status.created,
                 updater_uri = create_status.creator_uri,
                 current_id = create_status.current_id;

   insert into document_status(
               uuid, name, id, version, created, creator_uri, meta
          )
          values(
               uuid, name, current_id, version, created, creator_uri, meta
          );
$$;


ALTER FUNCTION public.create_status(uuid uuid, name character varying, current_id bigint, version bigint, created timestamp with time zone, creator_uri text, meta jsonb) OWNER TO repository;

--
-- Name: create_status(uuid, character varying, bigint, bigint, text, timestamp with time zone, text, jsonb); Type: FUNCTION; Schema: public; Owner: repository
--

CREATE FUNCTION public.create_status(uuid uuid, name character varying, current_id bigint, version bigint, type text, created timestamp with time zone, creator_uri text, meta jsonb) RETURNS void
    LANGUAGE sql
    AS $$
   insert into status_heads(
               uuid, name, type, version, current_id, updated, updater_uri
          )
          values(
               uuid, name, type, version, current_id, created, creator_uri
          )
          on conflict (uuid, name) do update
             set updated = create_status.created,
                 updater_uri = create_status.creator_uri,
                 current_id = create_status.current_id,
                 version = create_status.version;

   insert into document_status(
               uuid, name, id, version, created, creator_uri, meta
          )
          values(
               uuid, name, current_id, version, created, creator_uri, meta
          );
$$;


ALTER FUNCTION public.create_status(uuid uuid, name character varying, current_id bigint, version bigint, type text, created timestamp with time zone, creator_uri text, meta jsonb) OWNER TO repository;

--
-- Name: create_version(uuid, bigint, timestamp with time zone, text, jsonb, jsonb); Type: FUNCTION; Schema: public; Owner: repository
--

CREATE FUNCTION public.create_version(uuid uuid, version bigint, created timestamp with time zone, creator_uri text, meta jsonb, document_data jsonb) RETURNS void
    LANGUAGE sql
    AS $$
   insert into document(
               uuid, uri, type,
               created, creator_uri, updated, updater_uri, current_version
          )
          values(
               uuid, document_data->>'uri', document_data->>'type',
               created, creator_uri, created, creator_uri, version
          )
          on conflict (uuid) do update
             set uri = create_version.document_data->>'uri',
                 updated = create_version.created,
                 updater_uri = create_version.creator_uri,
                 current_version = version;

   insert into document_version(
               uuid, version,
               created, creator_uri, meta, document_data, archived
          )
          values(
               uuid, version,
               created, creator_uri, meta, document_data, false
          );
$$;


ALTER FUNCTION public.create_version(uuid uuid, version bigint, created timestamp with time zone, creator_uri text, meta jsonb, document_data jsonb) OWNER TO repository;

--
-- Name: delete_document(uuid, text, bigint); Type: FUNCTION; Schema: public; Owner: repository
--

CREATE FUNCTION public.delete_document(uuid uuid, uri text, record_id bigint) RETURNS void
    LANGUAGE sql
    AS $$
   delete from document where uuid = delete_document.uuid;

   insert into document(
          uuid, uri, type, created, creator_uri, updated, updater_uri,
          current_version, deleting
   ) values (
     uuid, uri, '', now(), '', now(), '', record_id, true
   );
$$;


ALTER FUNCTION public.delete_document(uuid uuid, uri text, record_id bigint) OWNER TO repository;

SET default_tablespace = '';

SET default_table_access_method = heap;

--
-- Name: acl; Type: TABLE; Schema: public; Owner: repository
--

CREATE TABLE public.acl (
    uuid uuid NOT NULL,
    uri text NOT NULL,
    permissions text[] NOT NULL
);


ALTER TABLE public.acl OWNER TO repository;

--
-- Name: acl_audit; Type: TABLE; Schema: public; Owner: repository
--

CREATE TABLE public.acl_audit (
    id bigint NOT NULL,
    uuid uuid NOT NULL,
    updated timestamp with time zone NOT NULL,
    updater_uri text NOT NULL,
    state jsonb NOT NULL,
    archived boolean DEFAULT false NOT NULL,
    type text,
    language text
);


ALTER TABLE public.acl_audit OWNER TO repository;

--
-- Name: acl_audit_id_seq; Type: SEQUENCE; Schema: public; Owner: repository
--

ALTER TABLE public.acl_audit ALTER COLUMN id ADD GENERATED ALWAYS AS IDENTITY (
    SEQUENCE NAME public.acl_audit_id_seq
    START WITH 1
    INCREMENT BY 1
    NO MINVALUE
    NO MAXVALUE
    CACHE 1
);


--
-- Name: active_schemas; Type: TABLE; Schema: public; Owner: repository
--

CREATE TABLE public.active_schemas (
    name text NOT NULL,
    version text NOT NULL
);


ALTER TABLE public.active_schemas OWNER TO repository;

--
-- Name: delete_record; Type: TABLE; Schema: public; Owner: repository
--

CREATE TABLE public.delete_record (
    id bigint NOT NULL,
    uuid uuid NOT NULL,
    uri text NOT NULL,
    type text NOT NULL,
    version bigint NOT NULL,
    created timestamp with time zone NOT NULL,
    creator_uri text NOT NULL,
    meta jsonb,
    main_doc uuid,
    language text
);


ALTER TABLE public.delete_record OWNER TO repository;

--
-- Name: delete_record_id_seq; Type: SEQUENCE; Schema: public; Owner: repository
--

ALTER TABLE public.delete_record ALTER COLUMN id ADD GENERATED ALWAYS AS IDENTITY (
    SEQUENCE NAME public.delete_record_id_seq
    START WITH 1
    INCREMENT BY 1
    NO MINVALUE
    NO MAXVALUE
    CACHE 1
);


--
-- Name: deprecation; Type: TABLE; Schema: public; Owner: repository
--

CREATE TABLE public.deprecation (
    label text NOT NULL,
    enforced boolean NOT NULL
);


ALTER TABLE public.deprecation OWNER TO repository;

--
-- Name: document; Type: TABLE; Schema: public; Owner: repository
--

CREATE TABLE public.document (
    uuid uuid NOT NULL,
    uri text NOT NULL,
    type text NOT NULL,
    created timestamp with time zone NOT NULL,
    creator_uri text NOT NULL,
    updated timestamp with time zone NOT NULL,
    updater_uri text NOT NULL,
    current_version bigint NOT NULL,
    deleting boolean DEFAULT false NOT NULL,
    main_doc uuid,
    language text
);

ALTER TABLE ONLY public.document REPLICA IDENTITY FULL;


ALTER TABLE public.document OWNER TO repository;

--
-- Name: document_link; Type: TABLE; Schema: public; Owner: repository
--

CREATE TABLE public.document_link (
    from_document uuid NOT NULL,
    version bigint NOT NULL,
    to_document uuid NOT NULL,
    rel text,
    type text
);


ALTER TABLE public.document_link OWNER TO repository;

--
-- Name: document_lock; Type: TABLE; Schema: public; Owner: repository
--

CREATE TABLE public.document_lock (
    uuid uuid NOT NULL,
    token text NOT NULL,
    created timestamp with time zone NOT NULL,
    expires timestamp with time zone NOT NULL,
    uri text,
    app text,
    comment text
);


ALTER TABLE public.document_lock OWNER TO repository;

--
-- Name: document_schema; Type: TABLE; Schema: public; Owner: repository
--

CREATE TABLE public.document_schema (
    name text NOT NULL,
    version text NOT NULL,
    spec jsonb NOT NULL
);


ALTER TABLE public.document_schema OWNER TO repository;

--
-- Name: document_status; Type: TABLE; Schema: public; Owner: repository
--

CREATE TABLE public.document_status (
    uuid uuid NOT NULL,
    name character varying(32) NOT NULL,
    id bigint NOT NULL,
    version bigint NOT NULL,
    created timestamp with time zone NOT NULL,
    creator_uri text NOT NULL,
    meta jsonb,
    archived boolean DEFAULT false NOT NULL,
    signature text,
    meta_doc_version bigint
);


ALTER TABLE public.document_status OWNER TO repository;

--
-- Name: document_version; Type: TABLE; Schema: public; Owner: repository
--

CREATE TABLE public.document_version (
    uuid uuid NOT NULL,
    version bigint NOT NULL,
    created timestamp with time zone NOT NULL,
    creator_uri text NOT NULL,
    meta jsonb,
    document_data jsonb,
    archived boolean DEFAULT false NOT NULL,
    signature text
);


ALTER TABLE public.document_version OWNER TO repository;

--
-- Name: eventlog; Type: TABLE; Schema: public; Owner: repository
--

CREATE TABLE public.eventlog (
    id bigint NOT NULL,
    event text NOT NULL,
    uuid uuid NOT NULL,
    "timestamp" timestamp with time zone NOT NULL,
    type text,
    version bigint,
    status text,
    status_id bigint,
    acl jsonb,
    updater text,
    main_doc uuid,
    language text,
    old_language text
);


ALTER TABLE public.eventlog OWNER TO repository;

--
-- Name: eventlog_id_seq; Type: SEQUENCE; Schema: public; Owner: repository
--

ALTER TABLE public.eventlog ALTER COLUMN id ADD GENERATED ALWAYS AS IDENTITY (
    SEQUENCE NAME public.eventlog_id_seq
    START WITH 1
    INCREMENT BY 1
    NO MINVALUE
    NO MAXVALUE
    CACHE 1
);


--
-- Name: eventsink; Type: TABLE; Schema: public; Owner: repository
--

CREATE TABLE public.eventsink (
    name text NOT NULL,
    "position" bigint DEFAULT 0 NOT NULL,
    configuration jsonb
);


ALTER TABLE public.eventsink OWNER TO repository;

--
-- Name: job_lock; Type: TABLE; Schema: public; Owner: repository
--

CREATE TABLE public.job_lock (
    name text NOT NULL,
    holder text NOT NULL,
    touched timestamp with time zone NOT NULL,
    iteration bigint NOT NULL
);


ALTER TABLE public.job_lock OWNER TO repository;

--
-- Name: meta_type; Type: TABLE; Schema: public; Owner: repository
--

CREATE TABLE public.meta_type (
    meta_type text NOT NULL,
    exclusive_for_meta boolean NOT NULL
);


ALTER TABLE public.meta_type OWNER TO repository;

--
-- Name: meta_type_use; Type: TABLE; Schema: public; Owner: repository
--

CREATE TABLE public.meta_type_use (
    main_type text NOT NULL,
    meta_type text NOT NULL
);


ALTER TABLE public.meta_type_use OWNER TO repository;

--
-- Name: metric; Type: TABLE; Schema: public; Owner: repository
--

CREATE TABLE public.metric (
    uuid uuid NOT NULL,
    kind text NOT NULL,
    label text NOT NULL,
    value bigint NOT NULL
);


ALTER TABLE public.metric OWNER TO repository;

--
-- Name: metric_kind; Type: TABLE; Schema: public; Owner: repository
--

CREATE TABLE public.metric_kind (
    name text NOT NULL,
    aggregation smallint NOT NULL
);


ALTER TABLE public.metric_kind OWNER TO repository;

--
-- Name: planning_assignee; Type: TABLE; Schema: public; Owner: repository
--

CREATE TABLE public.planning_assignee (
    assignment uuid NOT NULL,
    assignee uuid NOT NULL,
    version bigint NOT NULL,
    role text NOT NULL
);


ALTER TABLE public.planning_assignee OWNER TO repository;

--
-- Name: planning_assignment; Type: TABLE; Schema: public; Owner: repository
--

CREATE TABLE public.planning_assignment (
    uuid uuid NOT NULL,
    version bigint NOT NULL,
    planning_item uuid NOT NULL,
    status text,
    publish timestamp with time zone,
    publish_slot smallint,
    starts timestamp with time zone NOT NULL,
    ends timestamp with time zone,
    start_date date NOT NULL,
    end_date date NOT NULL,
    full_day boolean NOT NULL,
    public boolean NOT NULL,
    kind text[] NOT NULL,
    description text NOT NULL
);


ALTER TABLE public.planning_assignment OWNER TO repository;

--
-- Name: planning_deliverable; Type: TABLE; Schema: public; Owner: repository
--

CREATE TABLE public.planning_deliverable (
    assignment uuid NOT NULL,
    document uuid NOT NULL,
    version bigint NOT NULL
);


ALTER TABLE public.planning_deliverable OWNER TO repository;

--
-- Name: planning_item; Type: TABLE; Schema: public; Owner: repository
--

CREATE TABLE public.planning_item (
    uuid uuid NOT NULL,
    version bigint NOT NULL,
    title text NOT NULL,
    description text NOT NULL,
    public boolean NOT NULL,
    tentative boolean NOT NULL,
    start_date date NOT NULL,
    end_date date NOT NULL,
    priority smallint,
    event uuid
);


ALTER TABLE public.planning_item OWNER TO repository;

--
-- Name: report; Type: TABLE; Schema: public; Owner: repository
--

CREATE TABLE public.report (
    name text NOT NULL,
    enabled boolean NOT NULL,
    next_execution timestamp with time zone NOT NULL,
    spec jsonb NOT NULL
);


ALTER TABLE public.report OWNER TO repository;

--
-- Name: schema_version; Type: TABLE; Schema: public; Owner: repository
--

CREATE TABLE public.schema_version (
    version integer NOT NULL
);


ALTER TABLE public.schema_version OWNER TO repository;

--
-- Name: signing_keys; Type: TABLE; Schema: public; Owner: repository
--

CREATE TABLE public.signing_keys (
    kid text NOT NULL,
    spec jsonb NOT NULL
);


ALTER TABLE public.signing_keys OWNER TO repository;

--
-- Name: status; Type: TABLE; Schema: public; Owner: repository
--

CREATE TABLE public.status (
    name text NOT NULL,
    disabled boolean DEFAULT false NOT NULL
);


ALTER TABLE public.status OWNER TO repository;

--
-- Name: status_heads; Type: TABLE; Schema: public; Owner: repository
--

CREATE TABLE public.status_heads (
    uuid uuid NOT NULL,
    name character varying(32) NOT NULL,
    current_id bigint NOT NULL,
    updated timestamp with time zone NOT NULL,
    updater_uri text NOT NULL,
    type text,
    version bigint,
    language text
);

ALTER TABLE ONLY public.status_heads REPLICA IDENTITY FULL;


ALTER TABLE public.status_heads OWNER TO repository;

--
-- Name: status_rule; Type: TABLE; Schema: public; Owner: repository
--

CREATE TABLE public.status_rule (
    name text NOT NULL,
    description text NOT NULL,
    access_rule boolean NOT NULL,
    applies_to text[] NOT NULL,
    for_types text[] NOT NULL,
    expression text NOT NULL
);


ALTER TABLE public.status_rule OWNER TO repository;

--
-- Name: acl_audit acl_audit_pkey; Type: CONSTRAINT; Schema: public; Owner: repository
--

ALTER TABLE ONLY public.acl_audit
    ADD CONSTRAINT acl_audit_pkey PRIMARY KEY (id);


--
-- Name: acl acl_pkey; Type: CONSTRAINT; Schema: public; Owner: repository
--

ALTER TABLE ONLY public.acl
    ADD CONSTRAINT acl_pkey PRIMARY KEY (uuid, uri);


--
-- Name: active_schemas active_schemas_pkey; Type: CONSTRAINT; Schema: public; Owner: repository
--

ALTER TABLE ONLY public.active_schemas
    ADD CONSTRAINT active_schemas_pkey PRIMARY KEY (name);


--
-- Name: delete_record delete_record_pkey; Type: CONSTRAINT; Schema: public; Owner: repository
--

ALTER TABLE ONLY public.delete_record
    ADD CONSTRAINT delete_record_pkey PRIMARY KEY (id);


--
-- Name: deprecation deprecation_pkey; Type: CONSTRAINT; Schema: public; Owner: repository
--

ALTER TABLE ONLY public.deprecation
    ADD CONSTRAINT deprecation_pkey PRIMARY KEY (label);


--
-- Name: document_link document_link_pkey; Type: CONSTRAINT; Schema: public; Owner: repository
--

ALTER TABLE ONLY public.document_link
    ADD CONSTRAINT document_link_pkey PRIMARY KEY (from_document, to_document);


--
-- Name: document_lock document_lock_pkey; Type: CONSTRAINT; Schema: public; Owner: repository
--

ALTER TABLE ONLY public.document_lock
    ADD CONSTRAINT document_lock_pkey PRIMARY KEY (uuid);


--
-- Name: document document_pkey; Type: CONSTRAINT; Schema: public; Owner: repository
--

ALTER TABLE ONLY public.document
    ADD CONSTRAINT document_pkey PRIMARY KEY (uuid);


--
-- Name: document_schema document_schema_pkey; Type: CONSTRAINT; Schema: public; Owner: repository
--

ALTER TABLE ONLY public.document_schema
    ADD CONSTRAINT document_schema_pkey PRIMARY KEY (name, version);


--
-- Name: document_status document_status_pkey; Type: CONSTRAINT; Schema: public; Owner: repository
--

ALTER TABLE ONLY public.document_status
    ADD CONSTRAINT document_status_pkey PRIMARY KEY (uuid, name, id);


--
-- Name: document document_uri_key; Type: CONSTRAINT; Schema: public; Owner: repository
--

ALTER TABLE ONLY public.document
    ADD CONSTRAINT document_uri_key UNIQUE (uri);


--
-- Name: document_version document_version_pkey; Type: CONSTRAINT; Schema: public; Owner: repository
--

ALTER TABLE ONLY public.document_version
    ADD CONSTRAINT document_version_pkey PRIMARY KEY (uuid, version);


--
-- Name: eventlog eventlog_pkey; Type: CONSTRAINT; Schema: public; Owner: repository
--

ALTER TABLE ONLY public.eventlog
    ADD CONSTRAINT eventlog_pkey PRIMARY KEY (id);


--
-- Name: eventsink eventsink_pkey; Type: CONSTRAINT; Schema: public; Owner: repository
--

ALTER TABLE ONLY public.eventsink
    ADD CONSTRAINT eventsink_pkey PRIMARY KEY (name);


--
-- Name: job_lock job_lock_pkey; Type: CONSTRAINT; Schema: public; Owner: repository
--

ALTER TABLE ONLY public.job_lock
    ADD CONSTRAINT job_lock_pkey PRIMARY KEY (name);


--
-- Name: meta_type meta_type_pkey; Type: CONSTRAINT; Schema: public; Owner: repository
--

ALTER TABLE ONLY public.meta_type
    ADD CONSTRAINT meta_type_pkey PRIMARY KEY (meta_type);


--
-- Name: meta_type_use meta_type_use_pkey; Type: CONSTRAINT; Schema: public; Owner: repository
--

ALTER TABLE ONLY public.meta_type_use
    ADD CONSTRAINT meta_type_use_pkey PRIMARY KEY (main_type);


--
-- Name: metric_kind metric_kind_pkey; Type: CONSTRAINT; Schema: public; Owner: repository
--

ALTER TABLE ONLY public.metric_kind
    ADD CONSTRAINT metric_kind_pkey PRIMARY KEY (name);


--
-- Name: metric metric_pkey; Type: CONSTRAINT; Schema: public; Owner: repository
--

ALTER TABLE ONLY public.metric
    ADD CONSTRAINT metric_pkey PRIMARY KEY (uuid, kind, label);


--
-- Name: planning_assignee planning_assignee_pkey; Type: CONSTRAINT; Schema: public; Owner: repository
--

ALTER TABLE ONLY public.planning_assignee
    ADD CONSTRAINT planning_assignee_pkey PRIMARY KEY (assignment, assignee);


--
-- Name: planning_assignment planning_assignment_pkey; Type: CONSTRAINT; Schema: public; Owner: repository
--

ALTER TABLE ONLY public.planning_assignment
    ADD CONSTRAINT planning_assignment_pkey PRIMARY KEY (uuid);


--
-- Name: planning_deliverable planning_deliverable_pkey; Type: CONSTRAINT; Schema: public; Owner: repository
--

ALTER TABLE ONLY public.planning_deliverable
    ADD CONSTRAINT planning_deliverable_pkey PRIMARY KEY (assignment, document);


--
-- Name: planning_item planning_item_pkey; Type: CONSTRAINT; Schema: public; Owner: repository
--

ALTER TABLE ONLY public.planning_item
    ADD CONSTRAINT planning_item_pkey PRIMARY KEY (uuid);


--
-- Name: report report_pkey; Type: CONSTRAINT; Schema: public; Owner: repository
--

ALTER TABLE ONLY public.report
    ADD CONSTRAINT report_pkey PRIMARY KEY (name);


--
-- Name: signing_keys signing_keys_pkey; Type: CONSTRAINT; Schema: public; Owner: repository
--

ALTER TABLE ONLY public.signing_keys
    ADD CONSTRAINT signing_keys_pkey PRIMARY KEY (kid);


--
-- Name: status_heads status_heads_pkey; Type: CONSTRAINT; Schema: public; Owner: repository
--

ALTER TABLE ONLY public.status_heads
    ADD CONSTRAINT status_heads_pkey PRIMARY KEY (uuid, name);


--
-- Name: status status_pkey; Type: CONSTRAINT; Schema: public; Owner: repository
--

ALTER TABLE ONLY public.status
    ADD CONSTRAINT status_pkey PRIMARY KEY (name);


--
-- Name: status_rule status_rule_pkey; Type: CONSTRAINT; Schema: public; Owner: repository
--

ALTER TABLE ONLY public.status_rule
    ADD CONSTRAINT status_rule_pkey PRIMARY KEY (name);


--
-- Name: delete_record_uuid_idx; Type: INDEX; Schema: public; Owner: repository
--

CREATE INDEX delete_record_uuid_idx ON public.delete_record USING btree (uuid);


--
-- Name: document_deleting; Type: INDEX; Schema: public; Owner: repository
--

CREATE INDEX document_deleting ON public.document USING btree (created) WHERE (deleting = true);


--
-- Name: document_link_rel_idx; Type: INDEX; Schema: public; Owner: repository
--

CREATE INDEX document_link_rel_idx ON public.document_link USING btree (rel, to_document);


--
-- Name: document_status_archived; Type: INDEX; Schema: public; Owner: repository
--

CREATE INDEX document_status_archived ON public.document_status USING btree (created) WHERE (archived = false);


--
-- Name: document_version_archived; Type: INDEX; Schema: public; Owner: repository
--

CREATE INDEX document_version_archived ON public.document_version USING btree (created) WHERE (archived = false);


--
-- Name: planning_assignee_idx; Type: INDEX; Schema: public; Owner: repository
--

CREATE INDEX planning_assignee_idx ON public.planning_assignee USING btree (assignee);


--
-- Name: planning_assignment_kind_idx; Type: INDEX; Schema: public; Owner: repository
--

CREATE INDEX planning_assignment_kind_idx ON public.planning_assignment USING gin (kind);


--
-- Name: planning_assignment_publish_idx; Type: INDEX; Schema: public; Owner: repository
--

CREATE INDEX planning_assignment_publish_idx ON public.planning_assignment USING btree (publish);


--
-- Name: planning_assignment_publish_slot_idx; Type: INDEX; Schema: public; Owner: repository
--

CREATE INDEX planning_assignment_publish_slot_idx ON public.planning_assignment USING btree (publish_slot);


--
-- Name: planning_deliverable_idx; Type: INDEX; Schema: public; Owner: repository
--

CREATE INDEX planning_deliverable_idx ON public.planning_deliverable USING btree (document);


--
-- Name: planning_item_event_idx; Type: INDEX; Schema: public; Owner: repository
--

CREATE INDEX planning_item_event_idx ON public.planning_item USING btree (event);


--
-- Name: acl_audit acl_audit_uuid_fkey; Type: FK CONSTRAINT; Schema: public; Owner: repository
--

ALTER TABLE ONLY public.acl_audit
    ADD CONSTRAINT acl_audit_uuid_fkey FOREIGN KEY (uuid) REFERENCES public.document(uuid) ON DELETE CASCADE;


--
-- Name: acl acl_uuid_fkey; Type: FK CONSTRAINT; Schema: public; Owner: repository
--

ALTER TABLE ONLY public.acl
    ADD CONSTRAINT acl_uuid_fkey FOREIGN KEY (uuid) REFERENCES public.document(uuid) ON DELETE CASCADE;


--
-- Name: active_schemas active_schemas_name_version_fkey; Type: FK CONSTRAINT; Schema: public; Owner: repository
--

ALTER TABLE ONLY public.active_schemas
    ADD CONSTRAINT active_schemas_name_version_fkey FOREIGN KEY (name, version) REFERENCES public.document_schema(name, version);


--
-- Name: document_link document_link_from_document_fkey; Type: FK CONSTRAINT; Schema: public; Owner: repository
--

ALTER TABLE ONLY public.document_link
    ADD CONSTRAINT document_link_from_document_fkey FOREIGN KEY (from_document) REFERENCES public.document(uuid) ON DELETE CASCADE;


--
-- Name: document_link document_link_to_document_fkey; Type: FK CONSTRAINT; Schema: public; Owner: repository
--

ALTER TABLE ONLY public.document_link
    ADD CONSTRAINT document_link_to_document_fkey FOREIGN KEY (to_document) REFERENCES public.document(uuid) ON DELETE RESTRICT;


--
-- Name: document_lock document_lock_uuid_fkey; Type: FK CONSTRAINT; Schema: public; Owner: repository
--

ALTER TABLE ONLY public.document_lock
    ADD CONSTRAINT document_lock_uuid_fkey FOREIGN KEY (uuid) REFERENCES public.document(uuid) ON DELETE CASCADE;


--
-- Name: document_status document_status_uuid_fkey; Type: FK CONSTRAINT; Schema: public; Owner: repository
--

ALTER TABLE ONLY public.document_status
    ADD CONSTRAINT document_status_uuid_fkey FOREIGN KEY (uuid) REFERENCES public.document(uuid) ON DELETE CASCADE;


--
-- Name: document_version document_version_uuid_fkey; Type: FK CONSTRAINT; Schema: public; Owner: repository
--

ALTER TABLE ONLY public.document_version
    ADD CONSTRAINT document_version_uuid_fkey FOREIGN KEY (uuid) REFERENCES public.document(uuid) ON DELETE CASCADE;


--
-- Name: document fk_main_doc; Type: FK CONSTRAINT; Schema: public; Owner: repository
--

ALTER TABLE ONLY public.document
    ADD CONSTRAINT fk_main_doc FOREIGN KEY (main_doc) REFERENCES public.document(uuid) ON DELETE RESTRICT;


--
-- Name: meta_type_use meta_type_use_meta_type_fkey; Type: FK CONSTRAINT; Schema: public; Owner: repository
--

ALTER TABLE ONLY public.meta_type_use
    ADD CONSTRAINT meta_type_use_meta_type_fkey FOREIGN KEY (meta_type) REFERENCES public.meta_type(meta_type) ON DELETE RESTRICT;


--
-- Name: metric metric_kind_fkey; Type: FK CONSTRAINT; Schema: public; Owner: repository
--

ALTER TABLE ONLY public.metric
    ADD CONSTRAINT metric_kind_fkey FOREIGN KEY (kind) REFERENCES public.metric_kind(name) ON DELETE CASCADE;


--
-- Name: metric metric_uuid_fkey; Type: FK CONSTRAINT; Schema: public; Owner: repository
--

ALTER TABLE ONLY public.metric
    ADD CONSTRAINT metric_uuid_fkey FOREIGN KEY (uuid) REFERENCES public.document(uuid) ON DELETE CASCADE;


--
-- Name: planning_assignee planning_assignee_assignment_fkey; Type: FK CONSTRAINT; Schema: public; Owner: repository
--

ALTER TABLE ONLY public.planning_assignee
    ADD CONSTRAINT planning_assignee_assignment_fkey FOREIGN KEY (assignment) REFERENCES public.planning_assignment(uuid) ON DELETE CASCADE;


--
-- Name: planning_assignment planning_assignment_planning_item_fkey; Type: FK CONSTRAINT; Schema: public; Owner: repository
--

ALTER TABLE ONLY public.planning_assignment
    ADD CONSTRAINT planning_assignment_planning_item_fkey FOREIGN KEY (planning_item) REFERENCES public.planning_item(uuid) ON DELETE CASCADE;


--
-- Name: planning_deliverable planning_deliverable_assignment_fkey; Type: FK CONSTRAINT; Schema: public; Owner: repository
--

ALTER TABLE ONLY public.planning_deliverable
    ADD CONSTRAINT planning_deliverable_assignment_fkey FOREIGN KEY (assignment) REFERENCES public.planning_assignment(uuid) ON DELETE CASCADE;


--
-- Name: planning_item planning_item_uuid_fkey; Type: FK CONSTRAINT; Schema: public; Owner: repository
--

ALTER TABLE ONLY public.planning_item
    ADD CONSTRAINT planning_item_uuid_fkey FOREIGN KEY (uuid) REFERENCES public.document(uuid) ON DELETE CASCADE;


--
-- Name: status_heads status_heads_uuid_fkey; Type: FK CONSTRAINT; Schema: public; Owner: repository
--

ALTER TABLE ONLY public.status_heads
    ADD CONSTRAINT status_heads_uuid_fkey FOREIGN KEY (uuid) REFERENCES public.document(uuid) ON DELETE CASCADE;


--
-- Name: eventlog; Type: PUBLICATION; Schema: -; Owner: repository
--

CREATE PUBLICATION eventlog WITH (publish = 'insert, update');


ALTER PUBLICATION eventlog OWNER TO repository;

--
-- Name: eventlog acl_audit; Type: PUBLICATION TABLE; Schema: public; Owner: repository
--

ALTER PUBLICATION eventlog ADD TABLE ONLY public.acl_audit;


--
-- Name: eventlog delete_record; Type: PUBLICATION TABLE; Schema: public; Owner: repository
--

ALTER PUBLICATION eventlog ADD TABLE ONLY public.delete_record;


--
-- Name: eventlog document; Type: PUBLICATION TABLE; Schema: public; Owner: repository
--

ALTER PUBLICATION eventlog ADD TABLE ONLY public.document;


--
-- Name: eventlog status_heads; Type: PUBLICATION TABLE; Schema: public; Owner: repository
--

ALTER PUBLICATION eventlog ADD TABLE ONLY public.status_heads;


--
-- Name: TABLE acl; Type: ACL; Schema: public; Owner: repository
--

GRANT SELECT ON TABLE public.acl TO reporting;


--
-- Name: TABLE acl_audit; Type: ACL; Schema: public; Owner: repository
--

GRANT SELECT ON TABLE public.acl_audit TO reporting;


--
-- Name: TABLE delete_record; Type: ACL; Schema: public; Owner: repository
--

GRANT SELECT ON TABLE public.delete_record TO reporting;


--
-- Name: TABLE document; Type: ACL; Schema: public; Owner: repository
--

GRANT SELECT ON TABLE public.document TO reporting;


--
-- Name: TABLE document_status; Type: ACL; Schema: public; Owner: repository
--

GRANT SELECT ON TABLE public.document_status TO reporting;


--
-- Name: TABLE document_version; Type: ACL; Schema: public; Owner: repository
--

GRANT SELECT ON TABLE public.document_version TO reporting;


--
-- Name: TABLE metric; Type: ACL; Schema: public; Owner: repository
--

GRANT SELECT ON TABLE public.metric TO reporting;


--
-- Name: TABLE status; Type: ACL; Schema: public; Owner: repository
--

GRANT SELECT ON TABLE public.status TO reporting;


--
-- Name: TABLE status_heads; Type: ACL; Schema: public; Owner: repository
--

GRANT SELECT ON TABLE public.status_heads TO reporting;


--
-- Name: TABLE status_rule; Type: ACL; Schema: public; Owner: repository
--

GRANT SELECT ON TABLE public.status_rule TO reporting;


--
-- PostgreSQL database dump complete
--

=======
--
-- PostgreSQL database dump
--

-- Dumped from database version 16.1 (Debian 16.1-1.pgdg120+1)
-- Dumped by pg_dump version 16.1 (Debian 16.1-1.pgdg120+1)

SET statement_timeout = 0;
SET lock_timeout = 0;
SET idle_in_transaction_session_timeout = 0;
SET client_encoding = 'UTF8';
SET standard_conforming_strings = on;
SELECT pg_catalog.set_config('search_path', '', false);
SET check_function_bodies = false;
SET xmloption = content;
SET client_min_messages = warning;
SET row_security = off;

--
-- Name: create_status(uuid, character varying, bigint, bigint, timestamp with time zone, text, jsonb); Type: FUNCTION; Schema: public; Owner: -
--

CREATE FUNCTION public.create_status(uuid uuid, name character varying, current_id bigint, version bigint, created timestamp with time zone, creator_uri text, meta jsonb) RETURNS void
    LANGUAGE sql
    AS $$
   insert into status_heads(
               uuid, name, current_id, updated, updater_uri
          )
          values(
               uuid, name, current_id, created, creator_uri
          )
          on conflict (uuid, name) do update
             set updated = create_status.created,
                 updater_uri = create_status.creator_uri,
                 current_id = create_status.current_id;

   insert into document_status(
               uuid, name, id, version, created, creator_uri, meta
          )
          values(
               uuid, name, current_id, version, created, creator_uri, meta
          );
$$;


--
-- Name: create_status(uuid, character varying, bigint, bigint, text, timestamp with time zone, text, jsonb); Type: FUNCTION; Schema: public; Owner: -
--

CREATE FUNCTION public.create_status(uuid uuid, name character varying, current_id bigint, version bigint, type text, created timestamp with time zone, creator_uri text, meta jsonb) RETURNS void
    LANGUAGE sql
    AS $$
   insert into status_heads(
               uuid, name, type, version, current_id, updated, updater_uri
          )
          values(
               uuid, name, type, version, current_id, created, creator_uri
          )
          on conflict (uuid, name) do update
             set updated = create_status.created,
                 updater_uri = create_status.creator_uri,
                 current_id = create_status.current_id,
                 version = create_status.version;

   insert into document_status(
               uuid, name, id, version, created, creator_uri, meta
          )
          values(
               uuid, name, current_id, version, created, creator_uri, meta
          );
$$;


--
-- Name: create_version(uuid, bigint, timestamp with time zone, text, jsonb, jsonb); Type: FUNCTION; Schema: public; Owner: -
--

CREATE FUNCTION public.create_version(uuid uuid, version bigint, created timestamp with time zone, creator_uri text, meta jsonb, document_data jsonb) RETURNS void
    LANGUAGE sql
    AS $$
   insert into document(
               uuid, uri, type,
               created, creator_uri, updated, updater_uri, current_version
          )
          values(
               uuid, document_data->>'uri', document_data->>'type',
               created, creator_uri, created, creator_uri, version
          )
          on conflict (uuid) do update
             set uri = create_version.document_data->>'uri',
                 updated = create_version.created,
                 updater_uri = create_version.creator_uri,
                 current_version = version;

   insert into document_version(
               uuid, version,
               created, creator_uri, meta, document_data, archived
          )
          values(
               uuid, version,
               created, creator_uri, meta, document_data, false
          );
$$;


--
-- Name: delete_document(uuid, text, bigint); Type: FUNCTION; Schema: public; Owner: -
--

CREATE FUNCTION public.delete_document(uuid uuid, uri text, record_id bigint) RETURNS void
    LANGUAGE sql
    AS $$
   delete from document where uuid = delete_document.uuid;

   insert into document(
          uuid, uri, type, created, creator_uri, updated, updater_uri,
          current_version, deleting
   ) values (
     uuid, uri, '', now(), '', now(), '', record_id, true
   );
$$;


SET default_tablespace = '';

SET default_table_access_method = heap;

--
-- Name: acl; Type: TABLE; Schema: public; Owner: -
--

CREATE TABLE public.acl (
    uuid uuid NOT NULL,
    uri text NOT NULL,
    permissions text[] NOT NULL
);


--
-- Name: acl_audit; Type: TABLE; Schema: public; Owner: -
--

CREATE TABLE public.acl_audit (
    id bigint NOT NULL,
    uuid uuid NOT NULL,
    updated timestamp with time zone NOT NULL,
    updater_uri text NOT NULL,
    state jsonb NOT NULL,
    archived boolean DEFAULT false NOT NULL,
    type text,
    language text
);


--
-- Name: acl_audit_id_seq; Type: SEQUENCE; Schema: public; Owner: -
--

ALTER TABLE public.acl_audit ALTER COLUMN id ADD GENERATED ALWAYS AS IDENTITY (
    SEQUENCE NAME public.acl_audit_id_seq
    START WITH 1
    INCREMENT BY 1
    NO MINVALUE
    NO MAXVALUE
    CACHE 1
);


--
-- Name: active_schemas; Type: TABLE; Schema: public; Owner: -
--

CREATE TABLE public.active_schemas (
    name text NOT NULL,
    version text NOT NULL
);


--
-- Name: delete_record; Type: TABLE; Schema: public; Owner: -
--

CREATE TABLE public.delete_record (
    id bigint NOT NULL,
    uuid uuid NOT NULL,
    uri text NOT NULL,
    type text NOT NULL,
    version bigint NOT NULL,
    created timestamp with time zone NOT NULL,
    creator_uri text NOT NULL,
    meta jsonb,
    main_doc uuid,
    language text
);


--
-- Name: delete_record_id_seq; Type: SEQUENCE; Schema: public; Owner: -
--

ALTER TABLE public.delete_record ALTER COLUMN id ADD GENERATED ALWAYS AS IDENTITY (
    SEQUENCE NAME public.delete_record_id_seq
    START WITH 1
    INCREMENT BY 1
    NO MINVALUE
    NO MAXVALUE
    CACHE 1
);


--
-- Name: document; Type: TABLE; Schema: public; Owner: -
--

CREATE TABLE public.document (
    uuid uuid NOT NULL,
    uri text NOT NULL,
    type text NOT NULL,
    created timestamp with time zone NOT NULL,
    creator_uri text NOT NULL,
    updated timestamp with time zone NOT NULL,
    updater_uri text NOT NULL,
    current_version bigint NOT NULL,
    deleting boolean DEFAULT false NOT NULL,
    main_doc uuid,
    language text
);

ALTER TABLE ONLY public.document REPLICA IDENTITY FULL;


--
-- Name: document_link; Type: TABLE; Schema: public; Owner: -
--

CREATE TABLE public.document_link (
    from_document uuid NOT NULL,
    version bigint NOT NULL,
    to_document uuid NOT NULL,
    rel text,
    type text
);


--
-- Name: document_lock; Type: TABLE; Schema: public; Owner: -
--

CREATE TABLE public.document_lock (
    uuid uuid NOT NULL,
    token text NOT NULL,
    created timestamp with time zone NOT NULL,
    expires timestamp with time zone NOT NULL,
    uri text,
    app text,
    comment text
);


--
-- Name: document_schema; Type: TABLE; Schema: public; Owner: -
--

CREATE TABLE public.document_schema (
    name text NOT NULL,
    version text NOT NULL,
    spec jsonb NOT NULL
);


--
-- Name: document_status; Type: TABLE; Schema: public; Owner: -
--

CREATE TABLE public.document_status (
    uuid uuid NOT NULL,
    name character varying(32) NOT NULL,
    id bigint NOT NULL,
    version bigint NOT NULL,
    created timestamp with time zone NOT NULL,
    creator_uri text NOT NULL,
    meta jsonb,
    archived boolean DEFAULT false NOT NULL,
    signature text,
    meta_doc_version bigint
);


--
-- Name: document_version; Type: TABLE; Schema: public; Owner: -
--

CREATE TABLE public.document_version (
    uuid uuid NOT NULL,
    version bigint NOT NULL,
    created timestamp with time zone NOT NULL,
    creator_uri text NOT NULL,
    meta jsonb,
    document_data jsonb,
    archived boolean DEFAULT false NOT NULL,
    signature text
);


--
-- Name: eventlog; Type: TABLE; Schema: public; Owner: -
--

CREATE TABLE public.eventlog (
    id bigint NOT NULL,
    event text NOT NULL,
    uuid uuid NOT NULL,
    "timestamp" timestamp with time zone NOT NULL,
    type text,
    version bigint,
    status text,
    status_id bigint,
    acl jsonb,
    updater text,
    main_doc uuid,
    language text,
    old_language text
);


--
-- Name: eventlog_id_seq; Type: SEQUENCE; Schema: public; Owner: -
--

ALTER TABLE public.eventlog ALTER COLUMN id ADD GENERATED ALWAYS AS IDENTITY (
    SEQUENCE NAME public.eventlog_id_seq
    START WITH 1
    INCREMENT BY 1
    NO MINVALUE
    NO MAXVALUE
    CACHE 1
);


--
-- Name: eventsink; Type: TABLE; Schema: public; Owner: -
--

CREATE TABLE public.eventsink (
    name text NOT NULL,
    "position" bigint DEFAULT 0 NOT NULL,
    configuration jsonb
);


--
-- Name: job_lock; Type: TABLE; Schema: public; Owner: -
--

CREATE TABLE public.job_lock (
    name text NOT NULL,
    holder text NOT NULL,
    touched timestamp with time zone NOT NULL,
    iteration bigint NOT NULL
);


--
-- Name: meta_type; Type: TABLE; Schema: public; Owner: -
--

CREATE TABLE public.meta_type (
    meta_type text NOT NULL,
    exclusive_for_meta boolean NOT NULL
);


--
-- Name: meta_type_use; Type: TABLE; Schema: public; Owner: -
--

CREATE TABLE public.meta_type_use (
    main_type text NOT NULL,
    meta_type text NOT NULL
);


--
-- Name: metric; Type: TABLE; Schema: public; Owner: -
--

CREATE TABLE public.metric (
    uuid uuid NOT NULL,
    kind text NOT NULL,
    label text NOT NULL,
    value bigint NOT NULL
);


--
-- Name: metric_kind; Type: TABLE; Schema: public; Owner: -
--

CREATE TABLE public.metric_kind (
    name text NOT NULL,
    aggregation smallint NOT NULL
);


--
-- Name: planning_assignee; Type: TABLE; Schema: public; Owner: -
--

CREATE TABLE public.planning_assignee (
    assignment uuid NOT NULL,
    assignee uuid NOT NULL,
    version bigint NOT NULL,
    role text NOT NULL
);


--
-- Name: planning_assignment; Type: TABLE; Schema: public; Owner: -
--

CREATE TABLE public.planning_assignment (
    uuid uuid NOT NULL,
    version bigint NOT NULL,
    planning_item uuid NOT NULL,
    status text,
    publish timestamp with time zone,
    publish_slot smallint,
    starts timestamp with time zone NOT NULL,
    ends timestamp with time zone,
    start_date date NOT NULL,
    end_date date NOT NULL,
    full_day boolean NOT NULL,
    public boolean NOT NULL,
    kind text[] NOT NULL,
    description text NOT NULL
);


--
-- Name: planning_deliverable; Type: TABLE; Schema: public; Owner: -
--

CREATE TABLE public.planning_deliverable (
    assignment uuid NOT NULL,
    document uuid NOT NULL,
    version bigint NOT NULL
);


--
-- Name: planning_item; Type: TABLE; Schema: public; Owner: -
--

CREATE TABLE public.planning_item (
    uuid uuid NOT NULL,
    version bigint NOT NULL,
    title text NOT NULL,
    description text NOT NULL,
    public boolean NOT NULL,
    tentative boolean NOT NULL,
    start_date date NOT NULL,
    end_date date NOT NULL,
    priority smallint,
    event uuid
);


--
-- Name: report; Type: TABLE; Schema: public; Owner: -
--

CREATE TABLE public.report (
    name text NOT NULL,
    enabled boolean NOT NULL,
    next_execution timestamp with time zone NOT NULL,
    spec jsonb NOT NULL
);


--
-- Name: schema_version; Type: TABLE; Schema: public; Owner: -
--

CREATE TABLE public.schema_version (
    version integer NOT NULL
);


--
-- Name: signing_keys; Type: TABLE; Schema: public; Owner: -
--

CREATE TABLE public.signing_keys (
    kid text NOT NULL,
    spec jsonb NOT NULL
);


--
-- Name: status; Type: TABLE; Schema: public; Owner: -
--

CREATE TABLE public.status (
    name text NOT NULL,
    disabled boolean DEFAULT false NOT NULL
);


--
-- Name: status_heads; Type: TABLE; Schema: public; Owner: -
--

CREATE TABLE public.status_heads (
    uuid uuid NOT NULL,
    name character varying(32) NOT NULL,
    current_id bigint NOT NULL,
    updated timestamp with time zone NOT NULL,
    updater_uri text NOT NULL,
    type text,
    version bigint,
    language text
);

ALTER TABLE ONLY public.status_heads REPLICA IDENTITY FULL;


--
-- Name: status_rule; Type: TABLE; Schema: public; Owner: -
--

CREATE TABLE public.status_rule (
    name text NOT NULL,
    description text NOT NULL,
    access_rule boolean NOT NULL,
    applies_to text[] NOT NULL,
    for_types text[] NOT NULL,
    expression text NOT NULL
);


--
-- Name: acl_audit acl_audit_pkey; Type: CONSTRAINT; Schema: public; Owner: -
--

ALTER TABLE ONLY public.acl_audit
    ADD CONSTRAINT acl_audit_pkey PRIMARY KEY (id);


--
-- Name: acl acl_pkey; Type: CONSTRAINT; Schema: public; Owner: -
--

ALTER TABLE ONLY public.acl
    ADD CONSTRAINT acl_pkey PRIMARY KEY (uuid, uri);


--
-- Name: active_schemas active_schemas_pkey; Type: CONSTRAINT; Schema: public; Owner: -
--

ALTER TABLE ONLY public.active_schemas
    ADD CONSTRAINT active_schemas_pkey PRIMARY KEY (name);


--
-- Name: delete_record delete_record_pkey; Type: CONSTRAINT; Schema: public; Owner: -
--

ALTER TABLE ONLY public.delete_record
    ADD CONSTRAINT delete_record_pkey PRIMARY KEY (id);


--
-- Name: document_link document_link_pkey; Type: CONSTRAINT; Schema: public; Owner: -
--

ALTER TABLE ONLY public.document_link
    ADD CONSTRAINT document_link_pkey PRIMARY KEY (from_document, to_document);


--
-- Name: document_lock document_lock_pkey; Type: CONSTRAINT; Schema: public; Owner: -
--

ALTER TABLE ONLY public.document_lock
    ADD CONSTRAINT document_lock_pkey PRIMARY KEY (uuid);


--
-- Name: document document_pkey; Type: CONSTRAINT; Schema: public; Owner: -
--

ALTER TABLE ONLY public.document
    ADD CONSTRAINT document_pkey PRIMARY KEY (uuid);


--
-- Name: document_schema document_schema_pkey; Type: CONSTRAINT; Schema: public; Owner: -
--

ALTER TABLE ONLY public.document_schema
    ADD CONSTRAINT document_schema_pkey PRIMARY KEY (name, version);


--
-- Name: document_status document_status_pkey; Type: CONSTRAINT; Schema: public; Owner: -
--

ALTER TABLE ONLY public.document_status
    ADD CONSTRAINT document_status_pkey PRIMARY KEY (uuid, name, id);


--
-- Name: document document_uri_key; Type: CONSTRAINT; Schema: public; Owner: -
--

ALTER TABLE ONLY public.document
    ADD CONSTRAINT document_uri_key UNIQUE (uri);


--
-- Name: document_version document_version_pkey; Type: CONSTRAINT; Schema: public; Owner: -
--

ALTER TABLE ONLY public.document_version
    ADD CONSTRAINT document_version_pkey PRIMARY KEY (uuid, version);


--
-- Name: eventlog eventlog_pkey; Type: CONSTRAINT; Schema: public; Owner: -
--

ALTER TABLE ONLY public.eventlog
    ADD CONSTRAINT eventlog_pkey PRIMARY KEY (id);


--
-- Name: eventsink eventsink_pkey; Type: CONSTRAINT; Schema: public; Owner: -
--

ALTER TABLE ONLY public.eventsink
    ADD CONSTRAINT eventsink_pkey PRIMARY KEY (name);


--
-- Name: job_lock job_lock_pkey; Type: CONSTRAINT; Schema: public; Owner: -
--

ALTER TABLE ONLY public.job_lock
    ADD CONSTRAINT job_lock_pkey PRIMARY KEY (name);


--
-- Name: meta_type meta_type_pkey; Type: CONSTRAINT; Schema: public; Owner: -
--

ALTER TABLE ONLY public.meta_type
    ADD CONSTRAINT meta_type_pkey PRIMARY KEY (meta_type);


--
-- Name: meta_type_use meta_type_use_pkey; Type: CONSTRAINT; Schema: public; Owner: -
--

ALTER TABLE ONLY public.meta_type_use
    ADD CONSTRAINT meta_type_use_pkey PRIMARY KEY (main_type);


--
-- Name: metric_kind metric_kind_pkey; Type: CONSTRAINT; Schema: public; Owner: -
--

ALTER TABLE ONLY public.metric_kind
    ADD CONSTRAINT metric_kind_pkey PRIMARY KEY (name);


--
-- Name: metric metric_pkey; Type: CONSTRAINT; Schema: public; Owner: -
--

ALTER TABLE ONLY public.metric
    ADD CONSTRAINT metric_pkey PRIMARY KEY (uuid, kind, label);


--
-- Name: planning_assignee planning_assignee_pkey; Type: CONSTRAINT; Schema: public; Owner: -
--

ALTER TABLE ONLY public.planning_assignee
    ADD CONSTRAINT planning_assignee_pkey PRIMARY KEY (assignment, assignee);


--
-- Name: planning_assignment planning_assignment_pkey; Type: CONSTRAINT; Schema: public; Owner: -
--

ALTER TABLE ONLY public.planning_assignment
    ADD CONSTRAINT planning_assignment_pkey PRIMARY KEY (uuid);


--
-- Name: planning_deliverable planning_deliverable_pkey; Type: CONSTRAINT; Schema: public; Owner: -
--

ALTER TABLE ONLY public.planning_deliverable
    ADD CONSTRAINT planning_deliverable_pkey PRIMARY KEY (assignment, document);


--
-- Name: planning_item planning_item_pkey; Type: CONSTRAINT; Schema: public; Owner: -
--

ALTER TABLE ONLY public.planning_item
    ADD CONSTRAINT planning_item_pkey PRIMARY KEY (uuid);


--
-- Name: report report_pkey; Type: CONSTRAINT; Schema: public; Owner: -
--

ALTER TABLE ONLY public.report
    ADD CONSTRAINT report_pkey PRIMARY KEY (name);


--
-- Name: signing_keys signing_keys_pkey; Type: CONSTRAINT; Schema: public; Owner: -
--

ALTER TABLE ONLY public.signing_keys
    ADD CONSTRAINT signing_keys_pkey PRIMARY KEY (kid);


--
-- Name: status_heads status_heads_pkey; Type: CONSTRAINT; Schema: public; Owner: -
--

ALTER TABLE ONLY public.status_heads
    ADD CONSTRAINT status_heads_pkey PRIMARY KEY (uuid, name);


--
-- Name: status status_pkey; Type: CONSTRAINT; Schema: public; Owner: -
--

ALTER TABLE ONLY public.status
    ADD CONSTRAINT status_pkey PRIMARY KEY (name);


--
-- Name: status_rule status_rule_pkey; Type: CONSTRAINT; Schema: public; Owner: -
--

ALTER TABLE ONLY public.status_rule
    ADD CONSTRAINT status_rule_pkey PRIMARY KEY (name);


--
-- Name: delete_record_uuid_idx; Type: INDEX; Schema: public; Owner: -
--

CREATE INDEX delete_record_uuid_idx ON public.delete_record USING btree (uuid);


--
-- Name: document_deleting; Type: INDEX; Schema: public; Owner: -
--

CREATE INDEX document_deleting ON public.document USING btree (created) WHERE (deleting = true);


--
-- Name: document_link_rel_idx; Type: INDEX; Schema: public; Owner: -
--

CREATE INDEX document_link_rel_idx ON public.document_link USING btree (rel, to_document);


--
-- Name: document_status_archived; Type: INDEX; Schema: public; Owner: -
--

CREATE INDEX document_status_archived ON public.document_status USING btree (created) WHERE (archived = false);


--
-- Name: document_version_archived; Type: INDEX; Schema: public; Owner: -
--

CREATE INDEX document_version_archived ON public.document_version USING btree (created) WHERE (archived = false);


--
-- Name: planning_assignee_idx; Type: INDEX; Schema: public; Owner: -
--

CREATE INDEX planning_assignee_idx ON public.planning_assignee USING btree (assignee);


--
-- Name: planning_assignment_kind_idx; Type: INDEX; Schema: public; Owner: -
--

CREATE INDEX planning_assignment_kind_idx ON public.planning_assignment USING gin (kind);


--
-- Name: planning_assignment_publish_idx; Type: INDEX; Schema: public; Owner: -
--

CREATE INDEX planning_assignment_publish_idx ON public.planning_assignment USING btree (publish);


--
-- Name: planning_assignment_publish_slot_idx; Type: INDEX; Schema: public; Owner: -
--

CREATE INDEX planning_assignment_publish_slot_idx ON public.planning_assignment USING btree (publish_slot);


--
-- Name: planning_deliverable_idx; Type: INDEX; Schema: public; Owner: -
--

CREATE INDEX planning_deliverable_idx ON public.planning_deliverable USING btree (document);


--
-- Name: planning_item_event_idx; Type: INDEX; Schema: public; Owner: -
--

CREATE INDEX planning_item_event_idx ON public.planning_item USING btree (event);


--
-- Name: acl_audit acl_audit_uuid_fkey; Type: FK CONSTRAINT; Schema: public; Owner: -
--

ALTER TABLE ONLY public.acl_audit
    ADD CONSTRAINT acl_audit_uuid_fkey FOREIGN KEY (uuid) REFERENCES public.document(uuid) ON DELETE CASCADE;


--
-- Name: acl acl_uuid_fkey; Type: FK CONSTRAINT; Schema: public; Owner: -
--

ALTER TABLE ONLY public.acl
    ADD CONSTRAINT acl_uuid_fkey FOREIGN KEY (uuid) REFERENCES public.document(uuid) ON DELETE CASCADE;


--
-- Name: active_schemas active_schemas_name_version_fkey; Type: FK CONSTRAINT; Schema: public; Owner: -
--

ALTER TABLE ONLY public.active_schemas
    ADD CONSTRAINT active_schemas_name_version_fkey FOREIGN KEY (name, version) REFERENCES public.document_schema(name, version);


--
-- Name: document_link document_link_from_document_fkey; Type: FK CONSTRAINT; Schema: public; Owner: -
--

ALTER TABLE ONLY public.document_link
    ADD CONSTRAINT document_link_from_document_fkey FOREIGN KEY (from_document) REFERENCES public.document(uuid) ON DELETE CASCADE;


--
-- Name: document_link document_link_to_document_fkey; Type: FK CONSTRAINT; Schema: public; Owner: -
--

ALTER TABLE ONLY public.document_link
    ADD CONSTRAINT document_link_to_document_fkey FOREIGN KEY (to_document) REFERENCES public.document(uuid) ON DELETE RESTRICT;


--
-- Name: document_lock document_lock_uuid_fkey; Type: FK CONSTRAINT; Schema: public; Owner: -
--

ALTER TABLE ONLY public.document_lock
    ADD CONSTRAINT document_lock_uuid_fkey FOREIGN KEY (uuid) REFERENCES public.document(uuid) ON DELETE CASCADE;


--
-- Name: document_status document_status_uuid_fkey; Type: FK CONSTRAINT; Schema: public; Owner: -
--

ALTER TABLE ONLY public.document_status
    ADD CONSTRAINT document_status_uuid_fkey FOREIGN KEY (uuid) REFERENCES public.document(uuid) ON DELETE CASCADE;


--
-- Name: document_version document_version_uuid_fkey; Type: FK CONSTRAINT; Schema: public; Owner: -
--

ALTER TABLE ONLY public.document_version
    ADD CONSTRAINT document_version_uuid_fkey FOREIGN KEY (uuid) REFERENCES public.document(uuid) ON DELETE CASCADE;


--
-- Name: document fk_main_doc; Type: FK CONSTRAINT; Schema: public; Owner: -
--

ALTER TABLE ONLY public.document
    ADD CONSTRAINT fk_main_doc FOREIGN KEY (main_doc) REFERENCES public.document(uuid) ON DELETE RESTRICT;


--
-- Name: meta_type_use meta_type_use_meta_type_fkey; Type: FK CONSTRAINT; Schema: public; Owner: -
--

ALTER TABLE ONLY public.meta_type_use
    ADD CONSTRAINT meta_type_use_meta_type_fkey FOREIGN KEY (meta_type) REFERENCES public.meta_type(meta_type) ON DELETE RESTRICT;


--
-- Name: metric metric_kind_fkey; Type: FK CONSTRAINT; Schema: public; Owner: -
--

ALTER TABLE ONLY public.metric
    ADD CONSTRAINT metric_kind_fkey FOREIGN KEY (kind) REFERENCES public.metric_kind(name) ON DELETE CASCADE;


--
-- Name: metric metric_uuid_fkey; Type: FK CONSTRAINT; Schema: public; Owner: -
--

ALTER TABLE ONLY public.metric
    ADD CONSTRAINT metric_uuid_fkey FOREIGN KEY (uuid) REFERENCES public.document(uuid) ON DELETE CASCADE;


--
-- Name: planning_assignee planning_assignee_assignment_fkey; Type: FK CONSTRAINT; Schema: public; Owner: -
--

ALTER TABLE ONLY public.planning_assignee
    ADD CONSTRAINT planning_assignee_assignment_fkey FOREIGN KEY (assignment) REFERENCES public.planning_assignment(uuid) ON DELETE CASCADE;


--
-- Name: planning_assignment planning_assignment_planning_item_fkey; Type: FK CONSTRAINT; Schema: public; Owner: -
--

ALTER TABLE ONLY public.planning_assignment
    ADD CONSTRAINT planning_assignment_planning_item_fkey FOREIGN KEY (planning_item) REFERENCES public.planning_item(uuid) ON DELETE CASCADE;


--
-- Name: planning_deliverable planning_deliverable_assignment_fkey; Type: FK CONSTRAINT; Schema: public; Owner: -
--

ALTER TABLE ONLY public.planning_deliverable
    ADD CONSTRAINT planning_deliverable_assignment_fkey FOREIGN KEY (assignment) REFERENCES public.planning_assignment(uuid) ON DELETE CASCADE;


--
-- Name: planning_item planning_item_uuid_fkey; Type: FK CONSTRAINT; Schema: public; Owner: -
--

ALTER TABLE ONLY public.planning_item
    ADD CONSTRAINT planning_item_uuid_fkey FOREIGN KEY (uuid) REFERENCES public.document(uuid) ON DELETE CASCADE;


--
-- Name: status_heads status_heads_uuid_fkey; Type: FK CONSTRAINT; Schema: public; Owner: -
--

ALTER TABLE ONLY public.status_heads
    ADD CONSTRAINT status_heads_uuid_fkey FOREIGN KEY (uuid) REFERENCES public.document(uuid) ON DELETE CASCADE;


--
-- Name: eventlog; Type: PUBLICATION; Schema: -; Owner: -
--

CREATE PUBLICATION eventlog WITH (publish = 'insert, update');


--
-- Name: eventlog acl_audit; Type: PUBLICATION TABLE; Schema: public; Owner: -
--

ALTER PUBLICATION eventlog ADD TABLE ONLY public.acl_audit;


--
-- Name: eventlog delete_record; Type: PUBLICATION TABLE; Schema: public; Owner: -
--

ALTER PUBLICATION eventlog ADD TABLE ONLY public.delete_record;


--
-- Name: eventlog document; Type: PUBLICATION TABLE; Schema: public; Owner: -
--

ALTER PUBLICATION eventlog ADD TABLE ONLY public.document;


--
-- Name: eventlog status_heads; Type: PUBLICATION TABLE; Schema: public; Owner: -
--

ALTER PUBLICATION eventlog ADD TABLE ONLY public.status_heads;


--
-- PostgreSQL database dump complete
--
>>>>>>> 53e269a8
<|MERGE_RESOLUTION|>--- conflicted
+++ resolved
@@ -1,2172 +1,1008 @@
-<<<<<<< HEAD
---
--- PostgreSQL database dump
---
-
--- Dumped from database version 15.3 (Debian 15.3-1.pgdg120+1)
--- Dumped by pg_dump version 15.3 (Debian 15.3-1.pgdg120+1)
-
-SET statement_timeout = 0;
-SET lock_timeout = 0;
-SET idle_in_transaction_session_timeout = 0;
-SET client_encoding = 'UTF8';
-SET standard_conforming_strings = on;
-SELECT pg_catalog.set_config('search_path', '', false);
-SET check_function_bodies = false;
-SET xmloption = content;
-SET client_min_messages = warning;
-SET row_security = off;
-
---
--- Name: create_status(uuid, character varying, bigint, bigint, timestamp with time zone, text, jsonb); Type: FUNCTION; Schema: public; Owner: repository
---
-
-CREATE FUNCTION public.create_status(uuid uuid, name character varying, current_id bigint, version bigint, created timestamp with time zone, creator_uri text, meta jsonb) RETURNS void
-    LANGUAGE sql
-    AS $$
-   insert into status_heads(
-               uuid, name, current_id, updated, updater_uri
-          )
-          values(
-               uuid, name, current_id, created, creator_uri
-          )
-          on conflict (uuid, name) do update
-             set updated = create_status.created,
-                 updater_uri = create_status.creator_uri,
-                 current_id = create_status.current_id;
-
-   insert into document_status(
-               uuid, name, id, version, created, creator_uri, meta
-          )
-          values(
-               uuid, name, current_id, version, created, creator_uri, meta
-          );
-$$;
-
-
-ALTER FUNCTION public.create_status(uuid uuid, name character varying, current_id bigint, version bigint, created timestamp with time zone, creator_uri text, meta jsonb) OWNER TO repository;
-
---
--- Name: create_status(uuid, character varying, bigint, bigint, text, timestamp with time zone, text, jsonb); Type: FUNCTION; Schema: public; Owner: repository
---
-
-CREATE FUNCTION public.create_status(uuid uuid, name character varying, current_id bigint, version bigint, type text, created timestamp with time zone, creator_uri text, meta jsonb) RETURNS void
-    LANGUAGE sql
-    AS $$
-   insert into status_heads(
-               uuid, name, type, version, current_id, updated, updater_uri
-          )
-          values(
-               uuid, name, type, version, current_id, created, creator_uri
-          )
-          on conflict (uuid, name) do update
-             set updated = create_status.created,
-                 updater_uri = create_status.creator_uri,
-                 current_id = create_status.current_id,
-                 version = create_status.version;
-
-   insert into document_status(
-               uuid, name, id, version, created, creator_uri, meta
-          )
-          values(
-               uuid, name, current_id, version, created, creator_uri, meta
-          );
-$$;
-
-
-ALTER FUNCTION public.create_status(uuid uuid, name character varying, current_id bigint, version bigint, type text, created timestamp with time zone, creator_uri text, meta jsonb) OWNER TO repository;
-
---
--- Name: create_version(uuid, bigint, timestamp with time zone, text, jsonb, jsonb); Type: FUNCTION; Schema: public; Owner: repository
---
-
-CREATE FUNCTION public.create_version(uuid uuid, version bigint, created timestamp with time zone, creator_uri text, meta jsonb, document_data jsonb) RETURNS void
-    LANGUAGE sql
-    AS $$
-   insert into document(
-               uuid, uri, type,
-               created, creator_uri, updated, updater_uri, current_version
-          )
-          values(
-               uuid, document_data->>'uri', document_data->>'type',
-               created, creator_uri, created, creator_uri, version
-          )
-          on conflict (uuid) do update
-             set uri = create_version.document_data->>'uri',
-                 updated = create_version.created,
-                 updater_uri = create_version.creator_uri,
-                 current_version = version;
-
-   insert into document_version(
-               uuid, version,
-               created, creator_uri, meta, document_data, archived
-          )
-          values(
-               uuid, version,
-               created, creator_uri, meta, document_data, false
-          );
-$$;
-
-
-ALTER FUNCTION public.create_version(uuid uuid, version bigint, created timestamp with time zone, creator_uri text, meta jsonb, document_data jsonb) OWNER TO repository;
-
---
--- Name: delete_document(uuid, text, bigint); Type: FUNCTION; Schema: public; Owner: repository
---
-
-CREATE FUNCTION public.delete_document(uuid uuid, uri text, record_id bigint) RETURNS void
-    LANGUAGE sql
-    AS $$
-   delete from document where uuid = delete_document.uuid;
-
-   insert into document(
-          uuid, uri, type, created, creator_uri, updated, updater_uri,
-          current_version, deleting
-   ) values (
-     uuid, uri, '', now(), '', now(), '', record_id, true
-   );
-$$;
-
-
-ALTER FUNCTION public.delete_document(uuid uuid, uri text, record_id bigint) OWNER TO repository;
-
-SET default_tablespace = '';
-
-SET default_table_access_method = heap;
-
---
--- Name: acl; Type: TABLE; Schema: public; Owner: repository
---
-
-CREATE TABLE public.acl (
-    uuid uuid NOT NULL,
-    uri text NOT NULL,
-    permissions text[] NOT NULL
-);
-
-
-ALTER TABLE public.acl OWNER TO repository;
-
---
--- Name: acl_audit; Type: TABLE; Schema: public; Owner: repository
---
-
-CREATE TABLE public.acl_audit (
-    id bigint NOT NULL,
-    uuid uuid NOT NULL,
-    updated timestamp with time zone NOT NULL,
-    updater_uri text NOT NULL,
-    state jsonb NOT NULL,
-    archived boolean DEFAULT false NOT NULL,
-    type text,
-    language text
-);
-
-
-ALTER TABLE public.acl_audit OWNER TO repository;
-
---
--- Name: acl_audit_id_seq; Type: SEQUENCE; Schema: public; Owner: repository
---
-
-ALTER TABLE public.acl_audit ALTER COLUMN id ADD GENERATED ALWAYS AS IDENTITY (
-    SEQUENCE NAME public.acl_audit_id_seq
-    START WITH 1
-    INCREMENT BY 1
-    NO MINVALUE
-    NO MAXVALUE
-    CACHE 1
-);
-
-
---
--- Name: active_schemas; Type: TABLE; Schema: public; Owner: repository
---
-
-CREATE TABLE public.active_schemas (
-    name text NOT NULL,
-    version text NOT NULL
-);
-
-
-ALTER TABLE public.active_schemas OWNER TO repository;
-
---
--- Name: delete_record; Type: TABLE; Schema: public; Owner: repository
---
-
-CREATE TABLE public.delete_record (
-    id bigint NOT NULL,
-    uuid uuid NOT NULL,
-    uri text NOT NULL,
-    type text NOT NULL,
-    version bigint NOT NULL,
-    created timestamp with time zone NOT NULL,
-    creator_uri text NOT NULL,
-    meta jsonb,
-    main_doc uuid,
-    language text
-);
-
-
-ALTER TABLE public.delete_record OWNER TO repository;
-
---
--- Name: delete_record_id_seq; Type: SEQUENCE; Schema: public; Owner: repository
---
-
-ALTER TABLE public.delete_record ALTER COLUMN id ADD GENERATED ALWAYS AS IDENTITY (
-    SEQUENCE NAME public.delete_record_id_seq
-    START WITH 1
-    INCREMENT BY 1
-    NO MINVALUE
-    NO MAXVALUE
-    CACHE 1
-);
-
-
---
--- Name: deprecation; Type: TABLE; Schema: public; Owner: repository
---
-
-CREATE TABLE public.deprecation (
-    label text NOT NULL,
-    enforced boolean NOT NULL
-);
-
-
-ALTER TABLE public.deprecation OWNER TO repository;
-
---
--- Name: document; Type: TABLE; Schema: public; Owner: repository
---
-
-CREATE TABLE public.document (
-    uuid uuid NOT NULL,
-    uri text NOT NULL,
-    type text NOT NULL,
-    created timestamp with time zone NOT NULL,
-    creator_uri text NOT NULL,
-    updated timestamp with time zone NOT NULL,
-    updater_uri text NOT NULL,
-    current_version bigint NOT NULL,
-    deleting boolean DEFAULT false NOT NULL,
-    main_doc uuid,
-    language text
-);
-
-ALTER TABLE ONLY public.document REPLICA IDENTITY FULL;
-
-
-ALTER TABLE public.document OWNER TO repository;
-
---
--- Name: document_link; Type: TABLE; Schema: public; Owner: repository
---
-
-CREATE TABLE public.document_link (
-    from_document uuid NOT NULL,
-    version bigint NOT NULL,
-    to_document uuid NOT NULL,
-    rel text,
-    type text
-);
-
-
-ALTER TABLE public.document_link OWNER TO repository;
-
---
--- Name: document_lock; Type: TABLE; Schema: public; Owner: repository
---
-
-CREATE TABLE public.document_lock (
-    uuid uuid NOT NULL,
-    token text NOT NULL,
-    created timestamp with time zone NOT NULL,
-    expires timestamp with time zone NOT NULL,
-    uri text,
-    app text,
-    comment text
-);
-
-
-ALTER TABLE public.document_lock OWNER TO repository;
-
---
--- Name: document_schema; Type: TABLE; Schema: public; Owner: repository
---
-
-CREATE TABLE public.document_schema (
-    name text NOT NULL,
-    version text NOT NULL,
-    spec jsonb NOT NULL
-);
-
-
-ALTER TABLE public.document_schema OWNER TO repository;
-
---
--- Name: document_status; Type: TABLE; Schema: public; Owner: repository
---
-
-CREATE TABLE public.document_status (
-    uuid uuid NOT NULL,
-    name character varying(32) NOT NULL,
-    id bigint NOT NULL,
-    version bigint NOT NULL,
-    created timestamp with time zone NOT NULL,
-    creator_uri text NOT NULL,
-    meta jsonb,
-    archived boolean DEFAULT false NOT NULL,
-    signature text,
-    meta_doc_version bigint
-);
-
-
-ALTER TABLE public.document_status OWNER TO repository;
-
---
--- Name: document_version; Type: TABLE; Schema: public; Owner: repository
---
-
-CREATE TABLE public.document_version (
-    uuid uuid NOT NULL,
-    version bigint NOT NULL,
-    created timestamp with time zone NOT NULL,
-    creator_uri text NOT NULL,
-    meta jsonb,
-    document_data jsonb,
-    archived boolean DEFAULT false NOT NULL,
-    signature text
-);
-
-
-ALTER TABLE public.document_version OWNER TO repository;
-
---
--- Name: eventlog; Type: TABLE; Schema: public; Owner: repository
---
-
-CREATE TABLE public.eventlog (
-    id bigint NOT NULL,
-    event text NOT NULL,
-    uuid uuid NOT NULL,
-    "timestamp" timestamp with time zone NOT NULL,
-    type text,
-    version bigint,
-    status text,
-    status_id bigint,
-    acl jsonb,
-    updater text,
-    main_doc uuid,
-    language text,
-    old_language text
-);
-
-
-ALTER TABLE public.eventlog OWNER TO repository;
-
---
--- Name: eventlog_id_seq; Type: SEQUENCE; Schema: public; Owner: repository
---
-
-ALTER TABLE public.eventlog ALTER COLUMN id ADD GENERATED ALWAYS AS IDENTITY (
-    SEQUENCE NAME public.eventlog_id_seq
-    START WITH 1
-    INCREMENT BY 1
-    NO MINVALUE
-    NO MAXVALUE
-    CACHE 1
-);
-
-
---
--- Name: eventsink; Type: TABLE; Schema: public; Owner: repository
---
-
-CREATE TABLE public.eventsink (
-    name text NOT NULL,
-    "position" bigint DEFAULT 0 NOT NULL,
-    configuration jsonb
-);
-
-
-ALTER TABLE public.eventsink OWNER TO repository;
-
---
--- Name: job_lock; Type: TABLE; Schema: public; Owner: repository
---
-
-CREATE TABLE public.job_lock (
-    name text NOT NULL,
-    holder text NOT NULL,
-    touched timestamp with time zone NOT NULL,
-    iteration bigint NOT NULL
-);
-
-
-ALTER TABLE public.job_lock OWNER TO repository;
-
---
--- Name: meta_type; Type: TABLE; Schema: public; Owner: repository
---
-
-CREATE TABLE public.meta_type (
-    meta_type text NOT NULL,
-    exclusive_for_meta boolean NOT NULL
-);
-
-
-ALTER TABLE public.meta_type OWNER TO repository;
-
---
--- Name: meta_type_use; Type: TABLE; Schema: public; Owner: repository
---
-
-CREATE TABLE public.meta_type_use (
-    main_type text NOT NULL,
-    meta_type text NOT NULL
-);
-
-
-ALTER TABLE public.meta_type_use OWNER TO repository;
-
---
--- Name: metric; Type: TABLE; Schema: public; Owner: repository
---
-
-CREATE TABLE public.metric (
-    uuid uuid NOT NULL,
-    kind text NOT NULL,
-    label text NOT NULL,
-    value bigint NOT NULL
-);
-
-
-ALTER TABLE public.metric OWNER TO repository;
-
---
--- Name: metric_kind; Type: TABLE; Schema: public; Owner: repository
---
-
-CREATE TABLE public.metric_kind (
-    name text NOT NULL,
-    aggregation smallint NOT NULL
-);
-
-
-ALTER TABLE public.metric_kind OWNER TO repository;
-
---
--- Name: planning_assignee; Type: TABLE; Schema: public; Owner: repository
---
-
-CREATE TABLE public.planning_assignee (
-    assignment uuid NOT NULL,
-    assignee uuid NOT NULL,
-    version bigint NOT NULL,
-    role text NOT NULL
-);
-
-
-ALTER TABLE public.planning_assignee OWNER TO repository;
-
---
--- Name: planning_assignment; Type: TABLE; Schema: public; Owner: repository
---
-
-CREATE TABLE public.planning_assignment (
-    uuid uuid NOT NULL,
-    version bigint NOT NULL,
-    planning_item uuid NOT NULL,
-    status text,
-    publish timestamp with time zone,
-    publish_slot smallint,
-    starts timestamp with time zone NOT NULL,
-    ends timestamp with time zone,
-    start_date date NOT NULL,
-    end_date date NOT NULL,
-    full_day boolean NOT NULL,
-    public boolean NOT NULL,
-    kind text[] NOT NULL,
-    description text NOT NULL
-);
-
-
-ALTER TABLE public.planning_assignment OWNER TO repository;
-
---
--- Name: planning_deliverable; Type: TABLE; Schema: public; Owner: repository
---
-
-CREATE TABLE public.planning_deliverable (
-    assignment uuid NOT NULL,
-    document uuid NOT NULL,
-    version bigint NOT NULL
-);
-
-
-ALTER TABLE public.planning_deliverable OWNER TO repository;
-
---
--- Name: planning_item; Type: TABLE; Schema: public; Owner: repository
---
-
-CREATE TABLE public.planning_item (
-    uuid uuid NOT NULL,
-    version bigint NOT NULL,
-    title text NOT NULL,
-    description text NOT NULL,
-    public boolean NOT NULL,
-    tentative boolean NOT NULL,
-    start_date date NOT NULL,
-    end_date date NOT NULL,
-    priority smallint,
-    event uuid
-);
-
-
-ALTER TABLE public.planning_item OWNER TO repository;
-
---
--- Name: report; Type: TABLE; Schema: public; Owner: repository
---
-
-CREATE TABLE public.report (
-    name text NOT NULL,
-    enabled boolean NOT NULL,
-    next_execution timestamp with time zone NOT NULL,
-    spec jsonb NOT NULL
-);
-
-
-ALTER TABLE public.report OWNER TO repository;
-
---
--- Name: schema_version; Type: TABLE; Schema: public; Owner: repository
---
-
-CREATE TABLE public.schema_version (
-    version integer NOT NULL
-);
-
-
-ALTER TABLE public.schema_version OWNER TO repository;
-
---
--- Name: signing_keys; Type: TABLE; Schema: public; Owner: repository
---
-
-CREATE TABLE public.signing_keys (
-    kid text NOT NULL,
-    spec jsonb NOT NULL
-);
-
-
-ALTER TABLE public.signing_keys OWNER TO repository;
-
---
--- Name: status; Type: TABLE; Schema: public; Owner: repository
---
-
-CREATE TABLE public.status (
-    name text NOT NULL,
-    disabled boolean DEFAULT false NOT NULL
-);
-
-
-ALTER TABLE public.status OWNER TO repository;
-
---
--- Name: status_heads; Type: TABLE; Schema: public; Owner: repository
---
-
-CREATE TABLE public.status_heads (
-    uuid uuid NOT NULL,
-    name character varying(32) NOT NULL,
-    current_id bigint NOT NULL,
-    updated timestamp with time zone NOT NULL,
-    updater_uri text NOT NULL,
-    type text,
-    version bigint,
-    language text
-);
-
-ALTER TABLE ONLY public.status_heads REPLICA IDENTITY FULL;
-
-
-ALTER TABLE public.status_heads OWNER TO repository;
-
---
--- Name: status_rule; Type: TABLE; Schema: public; Owner: repository
---
-
-CREATE TABLE public.status_rule (
-    name text NOT NULL,
-    description text NOT NULL,
-    access_rule boolean NOT NULL,
-    applies_to text[] NOT NULL,
-    for_types text[] NOT NULL,
-    expression text NOT NULL
-);
-
-
-ALTER TABLE public.status_rule OWNER TO repository;
-
---
--- Name: acl_audit acl_audit_pkey; Type: CONSTRAINT; Schema: public; Owner: repository
---
-
-ALTER TABLE ONLY public.acl_audit
-    ADD CONSTRAINT acl_audit_pkey PRIMARY KEY (id);
-
-
---
--- Name: acl acl_pkey; Type: CONSTRAINT; Schema: public; Owner: repository
---
-
-ALTER TABLE ONLY public.acl
-    ADD CONSTRAINT acl_pkey PRIMARY KEY (uuid, uri);
-
-
---
--- Name: active_schemas active_schemas_pkey; Type: CONSTRAINT; Schema: public; Owner: repository
---
-
-ALTER TABLE ONLY public.active_schemas
-    ADD CONSTRAINT active_schemas_pkey PRIMARY KEY (name);
-
-
---
--- Name: delete_record delete_record_pkey; Type: CONSTRAINT; Schema: public; Owner: repository
---
-
-ALTER TABLE ONLY public.delete_record
-    ADD CONSTRAINT delete_record_pkey PRIMARY KEY (id);
-
-
---
--- Name: deprecation deprecation_pkey; Type: CONSTRAINT; Schema: public; Owner: repository
---
-
-ALTER TABLE ONLY public.deprecation
-    ADD CONSTRAINT deprecation_pkey PRIMARY KEY (label);
-
-
---
--- Name: document_link document_link_pkey; Type: CONSTRAINT; Schema: public; Owner: repository
---
-
-ALTER TABLE ONLY public.document_link
-    ADD CONSTRAINT document_link_pkey PRIMARY KEY (from_document, to_document);
-
-
---
--- Name: document_lock document_lock_pkey; Type: CONSTRAINT; Schema: public; Owner: repository
---
-
-ALTER TABLE ONLY public.document_lock
-    ADD CONSTRAINT document_lock_pkey PRIMARY KEY (uuid);
-
-
---
--- Name: document document_pkey; Type: CONSTRAINT; Schema: public; Owner: repository
---
-
-ALTER TABLE ONLY public.document
-    ADD CONSTRAINT document_pkey PRIMARY KEY (uuid);
-
-
---
--- Name: document_schema document_schema_pkey; Type: CONSTRAINT; Schema: public; Owner: repository
---
-
-ALTER TABLE ONLY public.document_schema
-    ADD CONSTRAINT document_schema_pkey PRIMARY KEY (name, version);
-
-
---
--- Name: document_status document_status_pkey; Type: CONSTRAINT; Schema: public; Owner: repository
---
-
-ALTER TABLE ONLY public.document_status
-    ADD CONSTRAINT document_status_pkey PRIMARY KEY (uuid, name, id);
-
-
---
--- Name: document document_uri_key; Type: CONSTRAINT; Schema: public; Owner: repository
---
-
-ALTER TABLE ONLY public.document
-    ADD CONSTRAINT document_uri_key UNIQUE (uri);
-
-
---
--- Name: document_version document_version_pkey; Type: CONSTRAINT; Schema: public; Owner: repository
---
-
-ALTER TABLE ONLY public.document_version
-    ADD CONSTRAINT document_version_pkey PRIMARY KEY (uuid, version);
-
-
---
--- Name: eventlog eventlog_pkey; Type: CONSTRAINT; Schema: public; Owner: repository
---
-
-ALTER TABLE ONLY public.eventlog
-    ADD CONSTRAINT eventlog_pkey PRIMARY KEY (id);
-
-
---
--- Name: eventsink eventsink_pkey; Type: CONSTRAINT; Schema: public; Owner: repository
---
-
-ALTER TABLE ONLY public.eventsink
-    ADD CONSTRAINT eventsink_pkey PRIMARY KEY (name);
-
-
---
--- Name: job_lock job_lock_pkey; Type: CONSTRAINT; Schema: public; Owner: repository
---
-
-ALTER TABLE ONLY public.job_lock
-    ADD CONSTRAINT job_lock_pkey PRIMARY KEY (name);
-
-
---
--- Name: meta_type meta_type_pkey; Type: CONSTRAINT; Schema: public; Owner: repository
---
-
-ALTER TABLE ONLY public.meta_type
-    ADD CONSTRAINT meta_type_pkey PRIMARY KEY (meta_type);
-
-
---
--- Name: meta_type_use meta_type_use_pkey; Type: CONSTRAINT; Schema: public; Owner: repository
---
-
-ALTER TABLE ONLY public.meta_type_use
-    ADD CONSTRAINT meta_type_use_pkey PRIMARY KEY (main_type);
-
-
---
--- Name: metric_kind metric_kind_pkey; Type: CONSTRAINT; Schema: public; Owner: repository
---
-
-ALTER TABLE ONLY public.metric_kind
-    ADD CONSTRAINT metric_kind_pkey PRIMARY KEY (name);
-
-
---
--- Name: metric metric_pkey; Type: CONSTRAINT; Schema: public; Owner: repository
---
-
-ALTER TABLE ONLY public.metric
-    ADD CONSTRAINT metric_pkey PRIMARY KEY (uuid, kind, label);
-
-
---
--- Name: planning_assignee planning_assignee_pkey; Type: CONSTRAINT; Schema: public; Owner: repository
---
-
-ALTER TABLE ONLY public.planning_assignee
-    ADD CONSTRAINT planning_assignee_pkey PRIMARY KEY (assignment, assignee);
-
-
---
--- Name: planning_assignment planning_assignment_pkey; Type: CONSTRAINT; Schema: public; Owner: repository
---
-
-ALTER TABLE ONLY public.planning_assignment
-    ADD CONSTRAINT planning_assignment_pkey PRIMARY KEY (uuid);
-
-
---
--- Name: planning_deliverable planning_deliverable_pkey; Type: CONSTRAINT; Schema: public; Owner: repository
---
-
-ALTER TABLE ONLY public.planning_deliverable
-    ADD CONSTRAINT planning_deliverable_pkey PRIMARY KEY (assignment, document);
-
-
---
--- Name: planning_item planning_item_pkey; Type: CONSTRAINT; Schema: public; Owner: repository
---
-
-ALTER TABLE ONLY public.planning_item
-    ADD CONSTRAINT planning_item_pkey PRIMARY KEY (uuid);
-
-
---
--- Name: report report_pkey; Type: CONSTRAINT; Schema: public; Owner: repository
---
-
-ALTER TABLE ONLY public.report
-    ADD CONSTRAINT report_pkey PRIMARY KEY (name);
-
-
---
--- Name: signing_keys signing_keys_pkey; Type: CONSTRAINT; Schema: public; Owner: repository
---
-
-ALTER TABLE ONLY public.signing_keys
-    ADD CONSTRAINT signing_keys_pkey PRIMARY KEY (kid);
-
-
---
--- Name: status_heads status_heads_pkey; Type: CONSTRAINT; Schema: public; Owner: repository
---
-
-ALTER TABLE ONLY public.status_heads
-    ADD CONSTRAINT status_heads_pkey PRIMARY KEY (uuid, name);
-
-
---
--- Name: status status_pkey; Type: CONSTRAINT; Schema: public; Owner: repository
---
-
-ALTER TABLE ONLY public.status
-    ADD CONSTRAINT status_pkey PRIMARY KEY (name);
-
-
---
--- Name: status_rule status_rule_pkey; Type: CONSTRAINT; Schema: public; Owner: repository
---
-
-ALTER TABLE ONLY public.status_rule
-    ADD CONSTRAINT status_rule_pkey PRIMARY KEY (name);
-
-
---
--- Name: delete_record_uuid_idx; Type: INDEX; Schema: public; Owner: repository
---
-
-CREATE INDEX delete_record_uuid_idx ON public.delete_record USING btree (uuid);
-
-
---
--- Name: document_deleting; Type: INDEX; Schema: public; Owner: repository
---
-
-CREATE INDEX document_deleting ON public.document USING btree (created) WHERE (deleting = true);
-
-
---
--- Name: document_link_rel_idx; Type: INDEX; Schema: public; Owner: repository
---
-
-CREATE INDEX document_link_rel_idx ON public.document_link USING btree (rel, to_document);
-
-
---
--- Name: document_status_archived; Type: INDEX; Schema: public; Owner: repository
---
-
-CREATE INDEX document_status_archived ON public.document_status USING btree (created) WHERE (archived = false);
-
-
---
--- Name: document_version_archived; Type: INDEX; Schema: public; Owner: repository
---
-
-CREATE INDEX document_version_archived ON public.document_version USING btree (created) WHERE (archived = false);
-
-
---
--- Name: planning_assignee_idx; Type: INDEX; Schema: public; Owner: repository
---
-
-CREATE INDEX planning_assignee_idx ON public.planning_assignee USING btree (assignee);
-
-
---
--- Name: planning_assignment_kind_idx; Type: INDEX; Schema: public; Owner: repository
---
-
-CREATE INDEX planning_assignment_kind_idx ON public.planning_assignment USING gin (kind);
-
-
---
--- Name: planning_assignment_publish_idx; Type: INDEX; Schema: public; Owner: repository
---
-
-CREATE INDEX planning_assignment_publish_idx ON public.planning_assignment USING btree (publish);
-
-
---
--- Name: planning_assignment_publish_slot_idx; Type: INDEX; Schema: public; Owner: repository
---
-
-CREATE INDEX planning_assignment_publish_slot_idx ON public.planning_assignment USING btree (publish_slot);
-
-
---
--- Name: planning_deliverable_idx; Type: INDEX; Schema: public; Owner: repository
---
-
-CREATE INDEX planning_deliverable_idx ON public.planning_deliverable USING btree (document);
-
-
---
--- Name: planning_item_event_idx; Type: INDEX; Schema: public; Owner: repository
---
-
-CREATE INDEX planning_item_event_idx ON public.planning_item USING btree (event);
-
-
---
--- Name: acl_audit acl_audit_uuid_fkey; Type: FK CONSTRAINT; Schema: public; Owner: repository
---
-
-ALTER TABLE ONLY public.acl_audit
-    ADD CONSTRAINT acl_audit_uuid_fkey FOREIGN KEY (uuid) REFERENCES public.document(uuid) ON DELETE CASCADE;
-
-
---
--- Name: acl acl_uuid_fkey; Type: FK CONSTRAINT; Schema: public; Owner: repository
---
-
-ALTER TABLE ONLY public.acl
-    ADD CONSTRAINT acl_uuid_fkey FOREIGN KEY (uuid) REFERENCES public.document(uuid) ON DELETE CASCADE;
-
-
---
--- Name: active_schemas active_schemas_name_version_fkey; Type: FK CONSTRAINT; Schema: public; Owner: repository
---
-
-ALTER TABLE ONLY public.active_schemas
-    ADD CONSTRAINT active_schemas_name_version_fkey FOREIGN KEY (name, version) REFERENCES public.document_schema(name, version);
-
-
---
--- Name: document_link document_link_from_document_fkey; Type: FK CONSTRAINT; Schema: public; Owner: repository
---
-
-ALTER TABLE ONLY public.document_link
-    ADD CONSTRAINT document_link_from_document_fkey FOREIGN KEY (from_document) REFERENCES public.document(uuid) ON DELETE CASCADE;
-
-
---
--- Name: document_link document_link_to_document_fkey; Type: FK CONSTRAINT; Schema: public; Owner: repository
---
-
-ALTER TABLE ONLY public.document_link
-    ADD CONSTRAINT document_link_to_document_fkey FOREIGN KEY (to_document) REFERENCES public.document(uuid) ON DELETE RESTRICT;
-
-
---
--- Name: document_lock document_lock_uuid_fkey; Type: FK CONSTRAINT; Schema: public; Owner: repository
---
-
-ALTER TABLE ONLY public.document_lock
-    ADD CONSTRAINT document_lock_uuid_fkey FOREIGN KEY (uuid) REFERENCES public.document(uuid) ON DELETE CASCADE;
-
-
---
--- Name: document_status document_status_uuid_fkey; Type: FK CONSTRAINT; Schema: public; Owner: repository
---
-
-ALTER TABLE ONLY public.document_status
-    ADD CONSTRAINT document_status_uuid_fkey FOREIGN KEY (uuid) REFERENCES public.document(uuid) ON DELETE CASCADE;
-
-
---
--- Name: document_version document_version_uuid_fkey; Type: FK CONSTRAINT; Schema: public; Owner: repository
---
-
-ALTER TABLE ONLY public.document_version
-    ADD CONSTRAINT document_version_uuid_fkey FOREIGN KEY (uuid) REFERENCES public.document(uuid) ON DELETE CASCADE;
-
-
---
--- Name: document fk_main_doc; Type: FK CONSTRAINT; Schema: public; Owner: repository
---
-
-ALTER TABLE ONLY public.document
-    ADD CONSTRAINT fk_main_doc FOREIGN KEY (main_doc) REFERENCES public.document(uuid) ON DELETE RESTRICT;
-
-
---
--- Name: meta_type_use meta_type_use_meta_type_fkey; Type: FK CONSTRAINT; Schema: public; Owner: repository
---
-
-ALTER TABLE ONLY public.meta_type_use
-    ADD CONSTRAINT meta_type_use_meta_type_fkey FOREIGN KEY (meta_type) REFERENCES public.meta_type(meta_type) ON DELETE RESTRICT;
-
-
---
--- Name: metric metric_kind_fkey; Type: FK CONSTRAINT; Schema: public; Owner: repository
---
-
-ALTER TABLE ONLY public.metric
-    ADD CONSTRAINT metric_kind_fkey FOREIGN KEY (kind) REFERENCES public.metric_kind(name) ON DELETE CASCADE;
-
-
---
--- Name: metric metric_uuid_fkey; Type: FK CONSTRAINT; Schema: public; Owner: repository
---
-
-ALTER TABLE ONLY public.metric
-    ADD CONSTRAINT metric_uuid_fkey FOREIGN KEY (uuid) REFERENCES public.document(uuid) ON DELETE CASCADE;
-
-
---
--- Name: planning_assignee planning_assignee_assignment_fkey; Type: FK CONSTRAINT; Schema: public; Owner: repository
---
-
-ALTER TABLE ONLY public.planning_assignee
-    ADD CONSTRAINT planning_assignee_assignment_fkey FOREIGN KEY (assignment) REFERENCES public.planning_assignment(uuid) ON DELETE CASCADE;
-
-
---
--- Name: planning_assignment planning_assignment_planning_item_fkey; Type: FK CONSTRAINT; Schema: public; Owner: repository
---
-
-ALTER TABLE ONLY public.planning_assignment
-    ADD CONSTRAINT planning_assignment_planning_item_fkey FOREIGN KEY (planning_item) REFERENCES public.planning_item(uuid) ON DELETE CASCADE;
-
-
---
--- Name: planning_deliverable planning_deliverable_assignment_fkey; Type: FK CONSTRAINT; Schema: public; Owner: repository
---
-
-ALTER TABLE ONLY public.planning_deliverable
-    ADD CONSTRAINT planning_deliverable_assignment_fkey FOREIGN KEY (assignment) REFERENCES public.planning_assignment(uuid) ON DELETE CASCADE;
-
-
---
--- Name: planning_item planning_item_uuid_fkey; Type: FK CONSTRAINT; Schema: public; Owner: repository
---
-
-ALTER TABLE ONLY public.planning_item
-    ADD CONSTRAINT planning_item_uuid_fkey FOREIGN KEY (uuid) REFERENCES public.document(uuid) ON DELETE CASCADE;
-
-
---
--- Name: status_heads status_heads_uuid_fkey; Type: FK CONSTRAINT; Schema: public; Owner: repository
---
-
-ALTER TABLE ONLY public.status_heads
-    ADD CONSTRAINT status_heads_uuid_fkey FOREIGN KEY (uuid) REFERENCES public.document(uuid) ON DELETE CASCADE;
-
-
---
--- Name: eventlog; Type: PUBLICATION; Schema: -; Owner: repository
---
-
-CREATE PUBLICATION eventlog WITH (publish = 'insert, update');
-
-
-ALTER PUBLICATION eventlog OWNER TO repository;
-
---
--- Name: eventlog acl_audit; Type: PUBLICATION TABLE; Schema: public; Owner: repository
---
-
-ALTER PUBLICATION eventlog ADD TABLE ONLY public.acl_audit;
-
-
---
--- Name: eventlog delete_record; Type: PUBLICATION TABLE; Schema: public; Owner: repository
---
-
-ALTER PUBLICATION eventlog ADD TABLE ONLY public.delete_record;
-
-
---
--- Name: eventlog document; Type: PUBLICATION TABLE; Schema: public; Owner: repository
---
-
-ALTER PUBLICATION eventlog ADD TABLE ONLY public.document;
-
-
---
--- Name: eventlog status_heads; Type: PUBLICATION TABLE; Schema: public; Owner: repository
---
-
-ALTER PUBLICATION eventlog ADD TABLE ONLY public.status_heads;
-
-
---
--- Name: TABLE acl; Type: ACL; Schema: public; Owner: repository
---
-
-GRANT SELECT ON TABLE public.acl TO reporting;
-
-
---
--- Name: TABLE acl_audit; Type: ACL; Schema: public; Owner: repository
---
-
-GRANT SELECT ON TABLE public.acl_audit TO reporting;
-
-
---
--- Name: TABLE delete_record; Type: ACL; Schema: public; Owner: repository
---
-
-GRANT SELECT ON TABLE public.delete_record TO reporting;
-
-
---
--- Name: TABLE document; Type: ACL; Schema: public; Owner: repository
---
-
-GRANT SELECT ON TABLE public.document TO reporting;
-
-
---
--- Name: TABLE document_status; Type: ACL; Schema: public; Owner: repository
---
-
-GRANT SELECT ON TABLE public.document_status TO reporting;
-
-
---
--- Name: TABLE document_version; Type: ACL; Schema: public; Owner: repository
---
-
-GRANT SELECT ON TABLE public.document_version TO reporting;
-
-
---
--- Name: TABLE metric; Type: ACL; Schema: public; Owner: repository
---
-
-GRANT SELECT ON TABLE public.metric TO reporting;
-
-
---
--- Name: TABLE status; Type: ACL; Schema: public; Owner: repository
---
-
-GRANT SELECT ON TABLE public.status TO reporting;
-
-
---
--- Name: TABLE status_heads; Type: ACL; Schema: public; Owner: repository
---
-
-GRANT SELECT ON TABLE public.status_heads TO reporting;
-
-
---
--- Name: TABLE status_rule; Type: ACL; Schema: public; Owner: repository
---
-
-GRANT SELECT ON TABLE public.status_rule TO reporting;
-
-
---
--- PostgreSQL database dump complete
---
-
-=======
---
--- PostgreSQL database dump
---
-
--- Dumped from database version 16.1 (Debian 16.1-1.pgdg120+1)
--- Dumped by pg_dump version 16.1 (Debian 16.1-1.pgdg120+1)
-
-SET statement_timeout = 0;
-SET lock_timeout = 0;
-SET idle_in_transaction_session_timeout = 0;
-SET client_encoding = 'UTF8';
-SET standard_conforming_strings = on;
-SELECT pg_catalog.set_config('search_path', '', false);
-SET check_function_bodies = false;
-SET xmloption = content;
-SET client_min_messages = warning;
-SET row_security = off;
-
---
--- Name: create_status(uuid, character varying, bigint, bigint, timestamp with time zone, text, jsonb); Type: FUNCTION; Schema: public; Owner: -
---
-
-CREATE FUNCTION public.create_status(uuid uuid, name character varying, current_id bigint, version bigint, created timestamp with time zone, creator_uri text, meta jsonb) RETURNS void
-    LANGUAGE sql
-    AS $$
-   insert into status_heads(
-               uuid, name, current_id, updated, updater_uri
-          )
-          values(
-               uuid, name, current_id, created, creator_uri
-          )
-          on conflict (uuid, name) do update
-             set updated = create_status.created,
-                 updater_uri = create_status.creator_uri,
-                 current_id = create_status.current_id;
-
-   insert into document_status(
-               uuid, name, id, version, created, creator_uri, meta
-          )
-          values(
-               uuid, name, current_id, version, created, creator_uri, meta
-          );
-$$;
-
-
---
--- Name: create_status(uuid, character varying, bigint, bigint, text, timestamp with time zone, text, jsonb); Type: FUNCTION; Schema: public; Owner: -
---
-
-CREATE FUNCTION public.create_status(uuid uuid, name character varying, current_id bigint, version bigint, type text, created timestamp with time zone, creator_uri text, meta jsonb) RETURNS void
-    LANGUAGE sql
-    AS $$
-   insert into status_heads(
-               uuid, name, type, version, current_id, updated, updater_uri
-          )
-          values(
-               uuid, name, type, version, current_id, created, creator_uri
-          )
-          on conflict (uuid, name) do update
-             set updated = create_status.created,
-                 updater_uri = create_status.creator_uri,
-                 current_id = create_status.current_id,
-                 version = create_status.version;
-
-   insert into document_status(
-               uuid, name, id, version, created, creator_uri, meta
-          )
-          values(
-               uuid, name, current_id, version, created, creator_uri, meta
-          );
-$$;
-
-
---
--- Name: create_version(uuid, bigint, timestamp with time zone, text, jsonb, jsonb); Type: FUNCTION; Schema: public; Owner: -
---
-
-CREATE FUNCTION public.create_version(uuid uuid, version bigint, created timestamp with time zone, creator_uri text, meta jsonb, document_data jsonb) RETURNS void
-    LANGUAGE sql
-    AS $$
-   insert into document(
-               uuid, uri, type,
-               created, creator_uri, updated, updater_uri, current_version
-          )
-          values(
-               uuid, document_data->>'uri', document_data->>'type',
-               created, creator_uri, created, creator_uri, version
-          )
-          on conflict (uuid) do update
-             set uri = create_version.document_data->>'uri',
-                 updated = create_version.created,
-                 updater_uri = create_version.creator_uri,
-                 current_version = version;
-
-   insert into document_version(
-               uuid, version,
-               created, creator_uri, meta, document_data, archived
-          )
-          values(
-               uuid, version,
-               created, creator_uri, meta, document_data, false
-          );
-$$;
-
-
---
--- Name: delete_document(uuid, text, bigint); Type: FUNCTION; Schema: public; Owner: -
---
-
-CREATE FUNCTION public.delete_document(uuid uuid, uri text, record_id bigint) RETURNS void
-    LANGUAGE sql
-    AS $$
-   delete from document where uuid = delete_document.uuid;
-
-   insert into document(
-          uuid, uri, type, created, creator_uri, updated, updater_uri,
-          current_version, deleting
-   ) values (
-     uuid, uri, '', now(), '', now(), '', record_id, true
-   );
-$$;
-
-
-SET default_tablespace = '';
-
-SET default_table_access_method = heap;
-
---
--- Name: acl; Type: TABLE; Schema: public; Owner: -
---
-
-CREATE TABLE public.acl (
-    uuid uuid NOT NULL,
-    uri text NOT NULL,
-    permissions text[] NOT NULL
-);
-
-
---
--- Name: acl_audit; Type: TABLE; Schema: public; Owner: -
---
-
-CREATE TABLE public.acl_audit (
-    id bigint NOT NULL,
-    uuid uuid NOT NULL,
-    updated timestamp with time zone NOT NULL,
-    updater_uri text NOT NULL,
-    state jsonb NOT NULL,
-    archived boolean DEFAULT false NOT NULL,
-    type text,
-    language text
-);
-
-
---
--- Name: acl_audit_id_seq; Type: SEQUENCE; Schema: public; Owner: -
---
-
-ALTER TABLE public.acl_audit ALTER COLUMN id ADD GENERATED ALWAYS AS IDENTITY (
-    SEQUENCE NAME public.acl_audit_id_seq
-    START WITH 1
-    INCREMENT BY 1
-    NO MINVALUE
-    NO MAXVALUE
-    CACHE 1
-);
-
-
---
--- Name: active_schemas; Type: TABLE; Schema: public; Owner: -
---
-
-CREATE TABLE public.active_schemas (
-    name text NOT NULL,
-    version text NOT NULL
-);
-
-
---
--- Name: delete_record; Type: TABLE; Schema: public; Owner: -
---
-
-CREATE TABLE public.delete_record (
-    id bigint NOT NULL,
-    uuid uuid NOT NULL,
-    uri text NOT NULL,
-    type text NOT NULL,
-    version bigint NOT NULL,
-    created timestamp with time zone NOT NULL,
-    creator_uri text NOT NULL,
-    meta jsonb,
-    main_doc uuid,
-    language text
-);
-
-
---
--- Name: delete_record_id_seq; Type: SEQUENCE; Schema: public; Owner: -
---
-
-ALTER TABLE public.delete_record ALTER COLUMN id ADD GENERATED ALWAYS AS IDENTITY (
-    SEQUENCE NAME public.delete_record_id_seq
-    START WITH 1
-    INCREMENT BY 1
-    NO MINVALUE
-    NO MAXVALUE
-    CACHE 1
-);
-
-
---
--- Name: document; Type: TABLE; Schema: public; Owner: -
---
-
-CREATE TABLE public.document (
-    uuid uuid NOT NULL,
-    uri text NOT NULL,
-    type text NOT NULL,
-    created timestamp with time zone NOT NULL,
-    creator_uri text NOT NULL,
-    updated timestamp with time zone NOT NULL,
-    updater_uri text NOT NULL,
-    current_version bigint NOT NULL,
-    deleting boolean DEFAULT false NOT NULL,
-    main_doc uuid,
-    language text
-);
-
-ALTER TABLE ONLY public.document REPLICA IDENTITY FULL;
-
-
---
--- Name: document_link; Type: TABLE; Schema: public; Owner: -
---
-
-CREATE TABLE public.document_link (
-    from_document uuid NOT NULL,
-    version bigint NOT NULL,
-    to_document uuid NOT NULL,
-    rel text,
-    type text
-);
-
-
---
--- Name: document_lock; Type: TABLE; Schema: public; Owner: -
---
-
-CREATE TABLE public.document_lock (
-    uuid uuid NOT NULL,
-    token text NOT NULL,
-    created timestamp with time zone NOT NULL,
-    expires timestamp with time zone NOT NULL,
-    uri text,
-    app text,
-    comment text
-);
-
-
---
--- Name: document_schema; Type: TABLE; Schema: public; Owner: -
---
-
-CREATE TABLE public.document_schema (
-    name text NOT NULL,
-    version text NOT NULL,
-    spec jsonb NOT NULL
-);
-
-
---
--- Name: document_status; Type: TABLE; Schema: public; Owner: -
---
-
-CREATE TABLE public.document_status (
-    uuid uuid NOT NULL,
-    name character varying(32) NOT NULL,
-    id bigint NOT NULL,
-    version bigint NOT NULL,
-    created timestamp with time zone NOT NULL,
-    creator_uri text NOT NULL,
-    meta jsonb,
-    archived boolean DEFAULT false NOT NULL,
-    signature text,
-    meta_doc_version bigint
-);
-
-
---
--- Name: document_version; Type: TABLE; Schema: public; Owner: -
---
-
-CREATE TABLE public.document_version (
-    uuid uuid NOT NULL,
-    version bigint NOT NULL,
-    created timestamp with time zone NOT NULL,
-    creator_uri text NOT NULL,
-    meta jsonb,
-    document_data jsonb,
-    archived boolean DEFAULT false NOT NULL,
-    signature text
-);
-
-
---
--- Name: eventlog; Type: TABLE; Schema: public; Owner: -
---
-
-CREATE TABLE public.eventlog (
-    id bigint NOT NULL,
-    event text NOT NULL,
-    uuid uuid NOT NULL,
-    "timestamp" timestamp with time zone NOT NULL,
-    type text,
-    version bigint,
-    status text,
-    status_id bigint,
-    acl jsonb,
-    updater text,
-    main_doc uuid,
-    language text,
-    old_language text
-);
-
-
---
--- Name: eventlog_id_seq; Type: SEQUENCE; Schema: public; Owner: -
---
-
-ALTER TABLE public.eventlog ALTER COLUMN id ADD GENERATED ALWAYS AS IDENTITY (
-    SEQUENCE NAME public.eventlog_id_seq
-    START WITH 1
-    INCREMENT BY 1
-    NO MINVALUE
-    NO MAXVALUE
-    CACHE 1
-);
-
-
---
--- Name: eventsink; Type: TABLE; Schema: public; Owner: -
---
-
-CREATE TABLE public.eventsink (
-    name text NOT NULL,
-    "position" bigint DEFAULT 0 NOT NULL,
-    configuration jsonb
-);
-
-
---
--- Name: job_lock; Type: TABLE; Schema: public; Owner: -
---
-
-CREATE TABLE public.job_lock (
-    name text NOT NULL,
-    holder text NOT NULL,
-    touched timestamp with time zone NOT NULL,
-    iteration bigint NOT NULL
-);
-
-
---
--- Name: meta_type; Type: TABLE; Schema: public; Owner: -
---
-
-CREATE TABLE public.meta_type (
-    meta_type text NOT NULL,
-    exclusive_for_meta boolean NOT NULL
-);
-
-
---
--- Name: meta_type_use; Type: TABLE; Schema: public; Owner: -
---
-
-CREATE TABLE public.meta_type_use (
-    main_type text NOT NULL,
-    meta_type text NOT NULL
-);
-
-
---
--- Name: metric; Type: TABLE; Schema: public; Owner: -
---
-
-CREATE TABLE public.metric (
-    uuid uuid NOT NULL,
-    kind text NOT NULL,
-    label text NOT NULL,
-    value bigint NOT NULL
-);
-
-
---
--- Name: metric_kind; Type: TABLE; Schema: public; Owner: -
---
-
-CREATE TABLE public.metric_kind (
-    name text NOT NULL,
-    aggregation smallint NOT NULL
-);
-
-
---
--- Name: planning_assignee; Type: TABLE; Schema: public; Owner: -
---
-
-CREATE TABLE public.planning_assignee (
-    assignment uuid NOT NULL,
-    assignee uuid NOT NULL,
-    version bigint NOT NULL,
-    role text NOT NULL
-);
-
-
---
--- Name: planning_assignment; Type: TABLE; Schema: public; Owner: -
---
-
-CREATE TABLE public.planning_assignment (
-    uuid uuid NOT NULL,
-    version bigint NOT NULL,
-    planning_item uuid NOT NULL,
-    status text,
-    publish timestamp with time zone,
-    publish_slot smallint,
-    starts timestamp with time zone NOT NULL,
-    ends timestamp with time zone,
-    start_date date NOT NULL,
-    end_date date NOT NULL,
-    full_day boolean NOT NULL,
-    public boolean NOT NULL,
-    kind text[] NOT NULL,
-    description text NOT NULL
-);
-
-
---
--- Name: planning_deliverable; Type: TABLE; Schema: public; Owner: -
---
-
-CREATE TABLE public.planning_deliverable (
-    assignment uuid NOT NULL,
-    document uuid NOT NULL,
-    version bigint NOT NULL
-);
-
-
---
--- Name: planning_item; Type: TABLE; Schema: public; Owner: -
---
-
-CREATE TABLE public.planning_item (
-    uuid uuid NOT NULL,
-    version bigint NOT NULL,
-    title text NOT NULL,
-    description text NOT NULL,
-    public boolean NOT NULL,
-    tentative boolean NOT NULL,
-    start_date date NOT NULL,
-    end_date date NOT NULL,
-    priority smallint,
-    event uuid
-);
-
-
---
--- Name: report; Type: TABLE; Schema: public; Owner: -
---
-
-CREATE TABLE public.report (
-    name text NOT NULL,
-    enabled boolean NOT NULL,
-    next_execution timestamp with time zone NOT NULL,
-    spec jsonb NOT NULL
-);
-
-
---
--- Name: schema_version; Type: TABLE; Schema: public; Owner: -
---
-
-CREATE TABLE public.schema_version (
-    version integer NOT NULL
-);
-
-
---
--- Name: signing_keys; Type: TABLE; Schema: public; Owner: -
---
-
-CREATE TABLE public.signing_keys (
-    kid text NOT NULL,
-    spec jsonb NOT NULL
-);
-
-
---
--- Name: status; Type: TABLE; Schema: public; Owner: -
---
-
-CREATE TABLE public.status (
-    name text NOT NULL,
-    disabled boolean DEFAULT false NOT NULL
-);
-
-
---
--- Name: status_heads; Type: TABLE; Schema: public; Owner: -
---
-
-CREATE TABLE public.status_heads (
-    uuid uuid NOT NULL,
-    name character varying(32) NOT NULL,
-    current_id bigint NOT NULL,
-    updated timestamp with time zone NOT NULL,
-    updater_uri text NOT NULL,
-    type text,
-    version bigint,
-    language text
-);
-
-ALTER TABLE ONLY public.status_heads REPLICA IDENTITY FULL;
-
-
---
--- Name: status_rule; Type: TABLE; Schema: public; Owner: -
---
-
-CREATE TABLE public.status_rule (
-    name text NOT NULL,
-    description text NOT NULL,
-    access_rule boolean NOT NULL,
-    applies_to text[] NOT NULL,
-    for_types text[] NOT NULL,
-    expression text NOT NULL
-);
-
-
---
--- Name: acl_audit acl_audit_pkey; Type: CONSTRAINT; Schema: public; Owner: -
---
-
-ALTER TABLE ONLY public.acl_audit
-    ADD CONSTRAINT acl_audit_pkey PRIMARY KEY (id);
-
-
---
--- Name: acl acl_pkey; Type: CONSTRAINT; Schema: public; Owner: -
---
-
-ALTER TABLE ONLY public.acl
-    ADD CONSTRAINT acl_pkey PRIMARY KEY (uuid, uri);
-
-
---
--- Name: active_schemas active_schemas_pkey; Type: CONSTRAINT; Schema: public; Owner: -
---
-
-ALTER TABLE ONLY public.active_schemas
-    ADD CONSTRAINT active_schemas_pkey PRIMARY KEY (name);
-
-
---
--- Name: delete_record delete_record_pkey; Type: CONSTRAINT; Schema: public; Owner: -
---
-
-ALTER TABLE ONLY public.delete_record
-    ADD CONSTRAINT delete_record_pkey PRIMARY KEY (id);
-
-
---
--- Name: document_link document_link_pkey; Type: CONSTRAINT; Schema: public; Owner: -
---
-
-ALTER TABLE ONLY public.document_link
-    ADD CONSTRAINT document_link_pkey PRIMARY KEY (from_document, to_document);
-
-
---
--- Name: document_lock document_lock_pkey; Type: CONSTRAINT; Schema: public; Owner: -
---
-
-ALTER TABLE ONLY public.document_lock
-    ADD CONSTRAINT document_lock_pkey PRIMARY KEY (uuid);
-
-
---
--- Name: document document_pkey; Type: CONSTRAINT; Schema: public; Owner: -
---
-
-ALTER TABLE ONLY public.document
-    ADD CONSTRAINT document_pkey PRIMARY KEY (uuid);
-
-
---
--- Name: document_schema document_schema_pkey; Type: CONSTRAINT; Schema: public; Owner: -
---
-
-ALTER TABLE ONLY public.document_schema
-    ADD CONSTRAINT document_schema_pkey PRIMARY KEY (name, version);
-
-
---
--- Name: document_status document_status_pkey; Type: CONSTRAINT; Schema: public; Owner: -
---
-
-ALTER TABLE ONLY public.document_status
-    ADD CONSTRAINT document_status_pkey PRIMARY KEY (uuid, name, id);
-
-
---
--- Name: document document_uri_key; Type: CONSTRAINT; Schema: public; Owner: -
---
-
-ALTER TABLE ONLY public.document
-    ADD CONSTRAINT document_uri_key UNIQUE (uri);
-
-
---
--- Name: document_version document_version_pkey; Type: CONSTRAINT; Schema: public; Owner: -
---
-
-ALTER TABLE ONLY public.document_version
-    ADD CONSTRAINT document_version_pkey PRIMARY KEY (uuid, version);
-
-
---
--- Name: eventlog eventlog_pkey; Type: CONSTRAINT; Schema: public; Owner: -
---
-
-ALTER TABLE ONLY public.eventlog
-    ADD CONSTRAINT eventlog_pkey PRIMARY KEY (id);
-
-
---
--- Name: eventsink eventsink_pkey; Type: CONSTRAINT; Schema: public; Owner: -
---
-
-ALTER TABLE ONLY public.eventsink
-    ADD CONSTRAINT eventsink_pkey PRIMARY KEY (name);
-
-
---
--- Name: job_lock job_lock_pkey; Type: CONSTRAINT; Schema: public; Owner: -
---
-
-ALTER TABLE ONLY public.job_lock
-    ADD CONSTRAINT job_lock_pkey PRIMARY KEY (name);
-
-
---
--- Name: meta_type meta_type_pkey; Type: CONSTRAINT; Schema: public; Owner: -
---
-
-ALTER TABLE ONLY public.meta_type
-    ADD CONSTRAINT meta_type_pkey PRIMARY KEY (meta_type);
-
-
---
--- Name: meta_type_use meta_type_use_pkey; Type: CONSTRAINT; Schema: public; Owner: -
---
-
-ALTER TABLE ONLY public.meta_type_use
-    ADD CONSTRAINT meta_type_use_pkey PRIMARY KEY (main_type);
-
-
---
--- Name: metric_kind metric_kind_pkey; Type: CONSTRAINT; Schema: public; Owner: -
---
-
-ALTER TABLE ONLY public.metric_kind
-    ADD CONSTRAINT metric_kind_pkey PRIMARY KEY (name);
-
-
---
--- Name: metric metric_pkey; Type: CONSTRAINT; Schema: public; Owner: -
---
-
-ALTER TABLE ONLY public.metric
-    ADD CONSTRAINT metric_pkey PRIMARY KEY (uuid, kind, label);
-
-
---
--- Name: planning_assignee planning_assignee_pkey; Type: CONSTRAINT; Schema: public; Owner: -
---
-
-ALTER TABLE ONLY public.planning_assignee
-    ADD CONSTRAINT planning_assignee_pkey PRIMARY KEY (assignment, assignee);
-
-
---
--- Name: planning_assignment planning_assignment_pkey; Type: CONSTRAINT; Schema: public; Owner: -
---
-
-ALTER TABLE ONLY public.planning_assignment
-    ADD CONSTRAINT planning_assignment_pkey PRIMARY KEY (uuid);
-
-
---
--- Name: planning_deliverable planning_deliverable_pkey; Type: CONSTRAINT; Schema: public; Owner: -
---
-
-ALTER TABLE ONLY public.planning_deliverable
-    ADD CONSTRAINT planning_deliverable_pkey PRIMARY KEY (assignment, document);
-
-
---
--- Name: planning_item planning_item_pkey; Type: CONSTRAINT; Schema: public; Owner: -
---
-
-ALTER TABLE ONLY public.planning_item
-    ADD CONSTRAINT planning_item_pkey PRIMARY KEY (uuid);
-
-
---
--- Name: report report_pkey; Type: CONSTRAINT; Schema: public; Owner: -
---
-
-ALTER TABLE ONLY public.report
-    ADD CONSTRAINT report_pkey PRIMARY KEY (name);
-
-
---
--- Name: signing_keys signing_keys_pkey; Type: CONSTRAINT; Schema: public; Owner: -
---
-
-ALTER TABLE ONLY public.signing_keys
-    ADD CONSTRAINT signing_keys_pkey PRIMARY KEY (kid);
-
-
---
--- Name: status_heads status_heads_pkey; Type: CONSTRAINT; Schema: public; Owner: -
---
-
-ALTER TABLE ONLY public.status_heads
-    ADD CONSTRAINT status_heads_pkey PRIMARY KEY (uuid, name);
-
-
---
--- Name: status status_pkey; Type: CONSTRAINT; Schema: public; Owner: -
---
-
-ALTER TABLE ONLY public.status
-    ADD CONSTRAINT status_pkey PRIMARY KEY (name);
-
-
---
--- Name: status_rule status_rule_pkey; Type: CONSTRAINT; Schema: public; Owner: -
---
-
-ALTER TABLE ONLY public.status_rule
-    ADD CONSTRAINT status_rule_pkey PRIMARY KEY (name);
-
-
---
--- Name: delete_record_uuid_idx; Type: INDEX; Schema: public; Owner: -
---
-
-CREATE INDEX delete_record_uuid_idx ON public.delete_record USING btree (uuid);
-
-
---
--- Name: document_deleting; Type: INDEX; Schema: public; Owner: -
---
-
-CREATE INDEX document_deleting ON public.document USING btree (created) WHERE (deleting = true);
-
-
---
--- Name: document_link_rel_idx; Type: INDEX; Schema: public; Owner: -
---
-
-CREATE INDEX document_link_rel_idx ON public.document_link USING btree (rel, to_document);
-
-
---
--- Name: document_status_archived; Type: INDEX; Schema: public; Owner: -
---
-
-CREATE INDEX document_status_archived ON public.document_status USING btree (created) WHERE (archived = false);
-
-
---
--- Name: document_version_archived; Type: INDEX; Schema: public; Owner: -
---
-
-CREATE INDEX document_version_archived ON public.document_version USING btree (created) WHERE (archived = false);
-
-
---
--- Name: planning_assignee_idx; Type: INDEX; Schema: public; Owner: -
---
-
-CREATE INDEX planning_assignee_idx ON public.planning_assignee USING btree (assignee);
-
-
---
--- Name: planning_assignment_kind_idx; Type: INDEX; Schema: public; Owner: -
---
-
-CREATE INDEX planning_assignment_kind_idx ON public.planning_assignment USING gin (kind);
-
-
---
--- Name: planning_assignment_publish_idx; Type: INDEX; Schema: public; Owner: -
---
-
-CREATE INDEX planning_assignment_publish_idx ON public.planning_assignment USING btree (publish);
-
-
---
--- Name: planning_assignment_publish_slot_idx; Type: INDEX; Schema: public; Owner: -
---
-
-CREATE INDEX planning_assignment_publish_slot_idx ON public.planning_assignment USING btree (publish_slot);
-
-
---
--- Name: planning_deliverable_idx; Type: INDEX; Schema: public; Owner: -
---
-
-CREATE INDEX planning_deliverable_idx ON public.planning_deliverable USING btree (document);
-
-
---
--- Name: planning_item_event_idx; Type: INDEX; Schema: public; Owner: -
---
-
-CREATE INDEX planning_item_event_idx ON public.planning_item USING btree (event);
-
-
---
--- Name: acl_audit acl_audit_uuid_fkey; Type: FK CONSTRAINT; Schema: public; Owner: -
---
-
-ALTER TABLE ONLY public.acl_audit
-    ADD CONSTRAINT acl_audit_uuid_fkey FOREIGN KEY (uuid) REFERENCES public.document(uuid) ON DELETE CASCADE;
-
-
---
--- Name: acl acl_uuid_fkey; Type: FK CONSTRAINT; Schema: public; Owner: -
---
-
-ALTER TABLE ONLY public.acl
-    ADD CONSTRAINT acl_uuid_fkey FOREIGN KEY (uuid) REFERENCES public.document(uuid) ON DELETE CASCADE;
-
-
---
--- Name: active_schemas active_schemas_name_version_fkey; Type: FK CONSTRAINT; Schema: public; Owner: -
---
-
-ALTER TABLE ONLY public.active_schemas
-    ADD CONSTRAINT active_schemas_name_version_fkey FOREIGN KEY (name, version) REFERENCES public.document_schema(name, version);
-
-
---
--- Name: document_link document_link_from_document_fkey; Type: FK CONSTRAINT; Schema: public; Owner: -
---
-
-ALTER TABLE ONLY public.document_link
-    ADD CONSTRAINT document_link_from_document_fkey FOREIGN KEY (from_document) REFERENCES public.document(uuid) ON DELETE CASCADE;
-
-
---
--- Name: document_link document_link_to_document_fkey; Type: FK CONSTRAINT; Schema: public; Owner: -
---
-
-ALTER TABLE ONLY public.document_link
-    ADD CONSTRAINT document_link_to_document_fkey FOREIGN KEY (to_document) REFERENCES public.document(uuid) ON DELETE RESTRICT;
-
-
---
--- Name: document_lock document_lock_uuid_fkey; Type: FK CONSTRAINT; Schema: public; Owner: -
---
-
-ALTER TABLE ONLY public.document_lock
-    ADD CONSTRAINT document_lock_uuid_fkey FOREIGN KEY (uuid) REFERENCES public.document(uuid) ON DELETE CASCADE;
-
-
---
--- Name: document_status document_status_uuid_fkey; Type: FK CONSTRAINT; Schema: public; Owner: -
---
-
-ALTER TABLE ONLY public.document_status
-    ADD CONSTRAINT document_status_uuid_fkey FOREIGN KEY (uuid) REFERENCES public.document(uuid) ON DELETE CASCADE;
-
-
---
--- Name: document_version document_version_uuid_fkey; Type: FK CONSTRAINT; Schema: public; Owner: -
---
-
-ALTER TABLE ONLY public.document_version
-    ADD CONSTRAINT document_version_uuid_fkey FOREIGN KEY (uuid) REFERENCES public.document(uuid) ON DELETE CASCADE;
-
-
---
--- Name: document fk_main_doc; Type: FK CONSTRAINT; Schema: public; Owner: -
---
-
-ALTER TABLE ONLY public.document
-    ADD CONSTRAINT fk_main_doc FOREIGN KEY (main_doc) REFERENCES public.document(uuid) ON DELETE RESTRICT;
-
-
---
--- Name: meta_type_use meta_type_use_meta_type_fkey; Type: FK CONSTRAINT; Schema: public; Owner: -
---
-
-ALTER TABLE ONLY public.meta_type_use
-    ADD CONSTRAINT meta_type_use_meta_type_fkey FOREIGN KEY (meta_type) REFERENCES public.meta_type(meta_type) ON DELETE RESTRICT;
-
-
---
--- Name: metric metric_kind_fkey; Type: FK CONSTRAINT; Schema: public; Owner: -
---
-
-ALTER TABLE ONLY public.metric
-    ADD CONSTRAINT metric_kind_fkey FOREIGN KEY (kind) REFERENCES public.metric_kind(name) ON DELETE CASCADE;
-
-
---
--- Name: metric metric_uuid_fkey; Type: FK CONSTRAINT; Schema: public; Owner: -
---
-
-ALTER TABLE ONLY public.metric
-    ADD CONSTRAINT metric_uuid_fkey FOREIGN KEY (uuid) REFERENCES public.document(uuid) ON DELETE CASCADE;
-
-
---
--- Name: planning_assignee planning_assignee_assignment_fkey; Type: FK CONSTRAINT; Schema: public; Owner: -
---
-
-ALTER TABLE ONLY public.planning_assignee
-    ADD CONSTRAINT planning_assignee_assignment_fkey FOREIGN KEY (assignment) REFERENCES public.planning_assignment(uuid) ON DELETE CASCADE;
-
-
---
--- Name: planning_assignment planning_assignment_planning_item_fkey; Type: FK CONSTRAINT; Schema: public; Owner: -
---
-
-ALTER TABLE ONLY public.planning_assignment
-    ADD CONSTRAINT planning_assignment_planning_item_fkey FOREIGN KEY (planning_item) REFERENCES public.planning_item(uuid) ON DELETE CASCADE;
-
-
---
--- Name: planning_deliverable planning_deliverable_assignment_fkey; Type: FK CONSTRAINT; Schema: public; Owner: -
---
-
-ALTER TABLE ONLY public.planning_deliverable
-    ADD CONSTRAINT planning_deliverable_assignment_fkey FOREIGN KEY (assignment) REFERENCES public.planning_assignment(uuid) ON DELETE CASCADE;
-
-
---
--- Name: planning_item planning_item_uuid_fkey; Type: FK CONSTRAINT; Schema: public; Owner: -
---
-
-ALTER TABLE ONLY public.planning_item
-    ADD CONSTRAINT planning_item_uuid_fkey FOREIGN KEY (uuid) REFERENCES public.document(uuid) ON DELETE CASCADE;
-
-
---
--- Name: status_heads status_heads_uuid_fkey; Type: FK CONSTRAINT; Schema: public; Owner: -
---
-
-ALTER TABLE ONLY public.status_heads
-    ADD CONSTRAINT status_heads_uuid_fkey FOREIGN KEY (uuid) REFERENCES public.document(uuid) ON DELETE CASCADE;
-
-
---
--- Name: eventlog; Type: PUBLICATION; Schema: -; Owner: -
---
-
-CREATE PUBLICATION eventlog WITH (publish = 'insert, update');
-
-
---
--- Name: eventlog acl_audit; Type: PUBLICATION TABLE; Schema: public; Owner: -
---
-
-ALTER PUBLICATION eventlog ADD TABLE ONLY public.acl_audit;
-
-
---
--- Name: eventlog delete_record; Type: PUBLICATION TABLE; Schema: public; Owner: -
---
-
-ALTER PUBLICATION eventlog ADD TABLE ONLY public.delete_record;
-
-
---
--- Name: eventlog document; Type: PUBLICATION TABLE; Schema: public; Owner: -
---
-
-ALTER PUBLICATION eventlog ADD TABLE ONLY public.document;
-
-
---
--- Name: eventlog status_heads; Type: PUBLICATION TABLE; Schema: public; Owner: -
---
-
-ALTER PUBLICATION eventlog ADD TABLE ONLY public.status_heads;
-
-
---
--- PostgreSQL database dump complete
---
->>>>>>> 53e269a8
+--
+-- PostgreSQL database dump
+--
+
+-- Dumped from database version 16.1 (Debian 16.1-1.pgdg120+1)
+-- Dumped by pg_dump version 16.1 (Debian 16.1-1.pgdg120+1)
+
+SET statement_timeout = 0;
+SET lock_timeout = 0;
+SET idle_in_transaction_session_timeout = 0;
+SET client_encoding = 'UTF8';
+SET standard_conforming_strings = on;
+SELECT pg_catalog.set_config('search_path', '', false);
+SET check_function_bodies = false;
+SET xmloption = content;
+SET client_min_messages = warning;
+SET row_security = off;
+
+--
+-- Name: create_status(uuid, character varying, bigint, bigint, timestamp with time zone, text, jsonb); Type: FUNCTION; Schema: public; Owner: -
+--
+
+CREATE FUNCTION public.create_status(uuid uuid, name character varying, current_id bigint, version bigint, created timestamp with time zone, creator_uri text, meta jsonb) RETURNS void
+    LANGUAGE sql
+    AS $$
+   insert into status_heads(
+               uuid, name, current_id, updated, updater_uri
+          )
+          values(
+               uuid, name, current_id, created, creator_uri
+          )
+          on conflict (uuid, name) do update
+             set updated = create_status.created,
+                 updater_uri = create_status.creator_uri,
+                 current_id = create_status.current_id;
+
+   insert into document_status(
+               uuid, name, id, version, created, creator_uri, meta
+          )
+          values(
+               uuid, name, current_id, version, created, creator_uri, meta
+          );
+$$;
+
+
+--
+-- Name: create_status(uuid, character varying, bigint, bigint, text, timestamp with time zone, text, jsonb); Type: FUNCTION; Schema: public; Owner: -
+--
+
+CREATE FUNCTION public.create_status(uuid uuid, name character varying, current_id bigint, version bigint, type text, created timestamp with time zone, creator_uri text, meta jsonb) RETURNS void
+    LANGUAGE sql
+    AS $$
+   insert into status_heads(
+               uuid, name, type, version, current_id, updated, updater_uri
+          )
+          values(
+               uuid, name, type, version, current_id, created, creator_uri
+          )
+          on conflict (uuid, name) do update
+             set updated = create_status.created,
+                 updater_uri = create_status.creator_uri,
+                 current_id = create_status.current_id,
+                 version = create_status.version;
+
+   insert into document_status(
+               uuid, name, id, version, created, creator_uri, meta
+          )
+          values(
+               uuid, name, current_id, version, created, creator_uri, meta
+          );
+$$;
+
+
+--
+-- Name: create_version(uuid, bigint, timestamp with time zone, text, jsonb, jsonb); Type: FUNCTION; Schema: public; Owner: -
+--
+
+CREATE FUNCTION public.create_version(uuid uuid, version bigint, created timestamp with time zone, creator_uri text, meta jsonb, document_data jsonb) RETURNS void
+    LANGUAGE sql
+    AS $$
+   insert into document(
+               uuid, uri, type,
+               created, creator_uri, updated, updater_uri, current_version
+          )
+          values(
+               uuid, document_data->>'uri', document_data->>'type',
+               created, creator_uri, created, creator_uri, version
+          )
+          on conflict (uuid) do update
+             set uri = create_version.document_data->>'uri',
+                 updated = create_version.created,
+                 updater_uri = create_version.creator_uri,
+                 current_version = version;
+
+   insert into document_version(
+               uuid, version,
+               created, creator_uri, meta, document_data, archived
+          )
+          values(
+               uuid, version,
+               created, creator_uri, meta, document_data, false
+          );
+$$;
+
+
+--
+-- Name: delete_document(uuid, text, bigint); Type: FUNCTION; Schema: public; Owner: -
+--
+
+CREATE FUNCTION public.delete_document(uuid uuid, uri text, record_id bigint) RETURNS void
+    LANGUAGE sql
+    AS $$
+   delete from document where uuid = delete_document.uuid;
+
+   insert into document(
+          uuid, uri, type, created, creator_uri, updated, updater_uri,
+          current_version, deleting
+   ) values (
+     uuid, uri, '', now(), '', now(), '', record_id, true
+   );
+$$;
+
+
+SET default_tablespace = '';
+
+SET default_table_access_method = heap;
+
+--
+-- Name: acl; Type: TABLE; Schema: public; Owner: -
+--
+
+CREATE TABLE public.acl (
+    uuid uuid NOT NULL,
+    uri text NOT NULL,
+    permissions text[] NOT NULL
+);
+
+
+--
+-- Name: acl_audit; Type: TABLE; Schema: public; Owner: -
+--
+
+CREATE TABLE public.acl_audit (
+    id bigint NOT NULL,
+    uuid uuid NOT NULL,
+    updated timestamp with time zone NOT NULL,
+    updater_uri text NOT NULL,
+    state jsonb NOT NULL,
+    archived boolean DEFAULT false NOT NULL,
+    type text,
+    language text
+);
+
+
+--
+-- Name: acl_audit_id_seq; Type: SEQUENCE; Schema: public; Owner: -
+--
+
+ALTER TABLE public.acl_audit ALTER COLUMN id ADD GENERATED ALWAYS AS IDENTITY (
+    SEQUENCE NAME public.acl_audit_id_seq
+    START WITH 1
+    INCREMENT BY 1
+    NO MINVALUE
+    NO MAXVALUE
+    CACHE 1
+);
+
+
+--
+-- Name: active_schemas; Type: TABLE; Schema: public; Owner: -
+--
+
+CREATE TABLE public.active_schemas (
+    name text NOT NULL,
+    version text NOT NULL
+);
+
+
+--
+-- Name: delete_record; Type: TABLE; Schema: public; Owner: -
+--
+
+CREATE TABLE public.delete_record (
+    id bigint NOT NULL,
+    uuid uuid NOT NULL,
+    uri text NOT NULL,
+    type text NOT NULL,
+    version bigint NOT NULL,
+    created timestamp with time zone NOT NULL,
+    creator_uri text NOT NULL,
+    meta jsonb,
+    main_doc uuid,
+    language text
+);
+
+
+--
+-- Name: delete_record_id_seq; Type: SEQUENCE; Schema: public; Owner: -
+--
+
+ALTER TABLE public.delete_record ALTER COLUMN id ADD GENERATED ALWAYS AS IDENTITY (
+    SEQUENCE NAME public.delete_record_id_seq
+    START WITH 1
+    INCREMENT BY 1
+    NO MINVALUE
+    NO MAXVALUE
+    CACHE 1
+);
+
+
+--
+-- Name: document; Type: TABLE; Schema: public; Owner: -
+--
+
+CREATE TABLE public.document (
+    uuid uuid NOT NULL,
+    uri text NOT NULL,
+    type text NOT NULL,
+    created timestamp with time zone NOT NULL,
+    creator_uri text NOT NULL,
+    updated timestamp with time zone NOT NULL,
+    updater_uri text NOT NULL,
+    current_version bigint NOT NULL,
+    deleting boolean DEFAULT false NOT NULL,
+    main_doc uuid,
+    language text
+);
+
+ALTER TABLE ONLY public.document REPLICA IDENTITY FULL;
+
+
+--
+-- Name: document_link; Type: TABLE; Schema: public; Owner: -
+--
+
+CREATE TABLE public.document_link (
+    from_document uuid NOT NULL,
+    version bigint NOT NULL,
+    to_document uuid NOT NULL,
+    rel text,
+    type text
+);
+
+
+--
+-- Name: document_lock; Type: TABLE; Schema: public; Owner: -
+--
+
+CREATE TABLE public.document_lock (
+    uuid uuid NOT NULL,
+    token text NOT NULL,
+    created timestamp with time zone NOT NULL,
+    expires timestamp with time zone NOT NULL,
+    uri text,
+    app text,
+    comment text
+);
+
+
+--
+-- Name: document_schema; Type: TABLE; Schema: public; Owner: -
+--
+
+CREATE TABLE public.document_schema (
+    name text NOT NULL,
+    version text NOT NULL,
+    spec jsonb NOT NULL
+);
+
+
+--
+-- Name: document_status; Type: TABLE; Schema: public; Owner: -
+--
+
+CREATE TABLE public.document_status (
+    uuid uuid NOT NULL,
+    name character varying(32) NOT NULL,
+    id bigint NOT NULL,
+    version bigint NOT NULL,
+    created timestamp with time zone NOT NULL,
+    creator_uri text NOT NULL,
+    meta jsonb,
+    archived boolean DEFAULT false NOT NULL,
+    signature text,
+    meta_doc_version bigint
+);
+
+
+--
+-- Name: document_version; Type: TABLE; Schema: public; Owner: -
+--
+
+CREATE TABLE public.document_version (
+    uuid uuid NOT NULL,
+    version bigint NOT NULL,
+    created timestamp with time zone NOT NULL,
+    creator_uri text NOT NULL,
+    meta jsonb,
+    document_data jsonb,
+    archived boolean DEFAULT false NOT NULL,
+    signature text
+);
+
+
+--
+-- Name: eventlog; Type: TABLE; Schema: public; Owner: -
+--
+
+CREATE TABLE public.eventlog (
+    id bigint NOT NULL,
+    event text NOT NULL,
+    uuid uuid NOT NULL,
+    "timestamp" timestamp with time zone NOT NULL,
+    type text,
+    version bigint,
+    status text,
+    status_id bigint,
+    acl jsonb,
+    updater text,
+    main_doc uuid,
+    language text,
+    old_language text
+);
+
+
+--
+-- Name: eventlog_id_seq; Type: SEQUENCE; Schema: public; Owner: -
+--
+
+ALTER TABLE public.eventlog ALTER COLUMN id ADD GENERATED ALWAYS AS IDENTITY (
+    SEQUENCE NAME public.eventlog_id_seq
+    START WITH 1
+    INCREMENT BY 1
+    NO MINVALUE
+    NO MAXVALUE
+    CACHE 1
+);
+
+
+--
+-- Name: eventsink; Type: TABLE; Schema: public; Owner: -
+--
+
+CREATE TABLE public.eventsink (
+    name text NOT NULL,
+    "position" bigint DEFAULT 0 NOT NULL,
+    configuration jsonb
+);
+
+
+--
+-- Name: job_lock; Type: TABLE; Schema: public; Owner: -
+--
+
+CREATE TABLE public.job_lock (
+    name text NOT NULL,
+    holder text NOT NULL,
+    touched timestamp with time zone NOT NULL,
+    iteration bigint NOT NULL
+);
+
+
+--
+-- Name: meta_type; Type: TABLE; Schema: public; Owner: -
+--
+
+CREATE TABLE public.meta_type (
+    meta_type text NOT NULL,
+    exclusive_for_meta boolean NOT NULL
+);
+
+
+--
+-- Name: meta_type_use; Type: TABLE; Schema: public; Owner: -
+--
+
+CREATE TABLE public.meta_type_use (
+    main_type text NOT NULL,
+    meta_type text NOT NULL
+);
+
+
+--
+-- Name: metric; Type: TABLE; Schema: public; Owner: -
+--
+
+CREATE TABLE public.metric (
+    uuid uuid NOT NULL,
+    kind text NOT NULL,
+    label text NOT NULL,
+    value bigint NOT NULL
+);
+
+
+--
+-- Name: metric_kind; Type: TABLE; Schema: public; Owner: -
+--
+
+CREATE TABLE public.metric_kind (
+    name text NOT NULL,
+    aggregation smallint NOT NULL
+);
+
+
+--
+-- Name: planning_assignee; Type: TABLE; Schema: public; Owner: -
+--
+
+CREATE TABLE public.planning_assignee (
+    assignment uuid NOT NULL,
+    assignee uuid NOT NULL,
+    version bigint NOT NULL,
+    role text NOT NULL
+);
+
+
+--
+-- Name: planning_assignment; Type: TABLE; Schema: public; Owner: -
+--
+
+CREATE TABLE public.planning_assignment (
+    uuid uuid NOT NULL,
+    version bigint NOT NULL,
+    planning_item uuid NOT NULL,
+    status text,
+    publish timestamp with time zone,
+    publish_slot smallint,
+    starts timestamp with time zone NOT NULL,
+    ends timestamp with time zone,
+    start_date date NOT NULL,
+    end_date date NOT NULL,
+    full_day boolean NOT NULL,
+    public boolean NOT NULL,
+    kind text[] NOT NULL,
+    description text NOT NULL
+);
+
+
+--
+-- Name: planning_deliverable; Type: TABLE; Schema: public; Owner: -
+--
+
+CREATE TABLE public.planning_deliverable (
+    assignment uuid NOT NULL,
+    document uuid NOT NULL,
+    version bigint NOT NULL
+);
+
+
+--
+-- Name: planning_item; Type: TABLE; Schema: public; Owner: -
+--
+
+CREATE TABLE public.planning_item (
+    uuid uuid NOT NULL,
+    version bigint NOT NULL,
+    title text NOT NULL,
+    description text NOT NULL,
+    public boolean NOT NULL,
+    tentative boolean NOT NULL,
+    start_date date NOT NULL,
+    end_date date NOT NULL,
+    priority smallint,
+    event uuid
+);
+
+
+--
+-- Name: report; Type: TABLE; Schema: public; Owner: -
+--
+
+CREATE TABLE public.report (
+    name text NOT NULL,
+    enabled boolean NOT NULL,
+    next_execution timestamp with time zone NOT NULL,
+    spec jsonb NOT NULL
+);
+
+
+--
+-- Name: schema_version; Type: TABLE; Schema: public; Owner: -
+--
+
+CREATE TABLE public.schema_version (
+    version integer NOT NULL
+);
+
+
+--
+-- Name: signing_keys; Type: TABLE; Schema: public; Owner: -
+--
+
+CREATE TABLE public.signing_keys (
+    kid text NOT NULL,
+    spec jsonb NOT NULL
+);
+
+
+--
+-- Name: status; Type: TABLE; Schema: public; Owner: -
+--
+
+CREATE TABLE public.status (
+    name text NOT NULL,
+    disabled boolean DEFAULT false NOT NULL
+);
+
+
+--
+-- Name: status_heads; Type: TABLE; Schema: public; Owner: -
+--
+
+CREATE TABLE public.status_heads (
+    uuid uuid NOT NULL,
+    name character varying(32) NOT NULL,
+    current_id bigint NOT NULL,
+    updated timestamp with time zone NOT NULL,
+    updater_uri text NOT NULL,
+    type text,
+    version bigint,
+    language text
+);
+
+ALTER TABLE ONLY public.status_heads REPLICA IDENTITY FULL;
+
+
+--
+-- Name: status_rule; Type: TABLE; Schema: public; Owner: -
+--
+
+CREATE TABLE public.status_rule (
+    name text NOT NULL,
+    description text NOT NULL,
+    access_rule boolean NOT NULL,
+    applies_to text[] NOT NULL,
+    for_types text[] NOT NULL,
+    expression text NOT NULL
+);
+
+
+--
+-- Name: acl_audit acl_audit_pkey; Type: CONSTRAINT; Schema: public; Owner: -
+--
+
+ALTER TABLE ONLY public.acl_audit
+    ADD CONSTRAINT acl_audit_pkey PRIMARY KEY (id);
+
+
+--
+-- Name: acl acl_pkey; Type: CONSTRAINT; Schema: public; Owner: -
+--
+
+ALTER TABLE ONLY public.acl
+    ADD CONSTRAINT acl_pkey PRIMARY KEY (uuid, uri);
+
+
+--
+-- Name: active_schemas active_schemas_pkey; Type: CONSTRAINT; Schema: public; Owner: -
+--
+
+ALTER TABLE ONLY public.active_schemas
+    ADD CONSTRAINT active_schemas_pkey PRIMARY KEY (name);
+
+
+--
+-- Name: delete_record delete_record_pkey; Type: CONSTRAINT; Schema: public; Owner: -
+--
+
+ALTER TABLE ONLY public.delete_record
+    ADD CONSTRAINT delete_record_pkey PRIMARY KEY (id);
+
+
+--
+-- Name: document_link document_link_pkey; Type: CONSTRAINT; Schema: public; Owner: -
+--
+
+ALTER TABLE ONLY public.document_link
+    ADD CONSTRAINT document_link_pkey PRIMARY KEY (from_document, to_document);
+
+
+--
+-- Name: document_lock document_lock_pkey; Type: CONSTRAINT; Schema: public; Owner: -
+--
+
+ALTER TABLE ONLY public.document_lock
+    ADD CONSTRAINT document_lock_pkey PRIMARY KEY (uuid);
+
+
+--
+-- Name: document document_pkey; Type: CONSTRAINT; Schema: public; Owner: -
+--
+
+ALTER TABLE ONLY public.document
+    ADD CONSTRAINT document_pkey PRIMARY KEY (uuid);
+
+
+--
+-- Name: document_schema document_schema_pkey; Type: CONSTRAINT; Schema: public; Owner: -
+--
+
+ALTER TABLE ONLY public.document_schema
+    ADD CONSTRAINT document_schema_pkey PRIMARY KEY (name, version);
+
+
+--
+-- Name: document_status document_status_pkey; Type: CONSTRAINT; Schema: public; Owner: -
+--
+
+ALTER TABLE ONLY public.document_status
+    ADD CONSTRAINT document_status_pkey PRIMARY KEY (uuid, name, id);
+
+
+--
+-- Name: document document_uri_key; Type: CONSTRAINT; Schema: public; Owner: -
+--
+
+ALTER TABLE ONLY public.document
+    ADD CONSTRAINT document_uri_key UNIQUE (uri);
+
+
+--
+-- Name: document_version document_version_pkey; Type: CONSTRAINT; Schema: public; Owner: -
+--
+
+ALTER TABLE ONLY public.document_version
+    ADD CONSTRAINT document_version_pkey PRIMARY KEY (uuid, version);
+
+
+--
+-- Name: eventlog eventlog_pkey; Type: CONSTRAINT; Schema: public; Owner: -
+--
+
+ALTER TABLE ONLY public.eventlog
+    ADD CONSTRAINT eventlog_pkey PRIMARY KEY (id);
+
+
+--
+-- Name: eventsink eventsink_pkey; Type: CONSTRAINT; Schema: public; Owner: -
+--
+
+ALTER TABLE ONLY public.eventsink
+    ADD CONSTRAINT eventsink_pkey PRIMARY KEY (name);
+
+
+--
+-- Name: job_lock job_lock_pkey; Type: CONSTRAINT; Schema: public; Owner: -
+--
+
+ALTER TABLE ONLY public.job_lock
+    ADD CONSTRAINT job_lock_pkey PRIMARY KEY (name);
+
+
+--
+-- Name: meta_type meta_type_pkey; Type: CONSTRAINT; Schema: public; Owner: -
+--
+
+ALTER TABLE ONLY public.meta_type
+    ADD CONSTRAINT meta_type_pkey PRIMARY KEY (meta_type);
+
+
+--
+-- Name: meta_type_use meta_type_use_pkey; Type: CONSTRAINT; Schema: public; Owner: -
+--
+
+ALTER TABLE ONLY public.meta_type_use
+    ADD CONSTRAINT meta_type_use_pkey PRIMARY KEY (main_type);
+
+
+--
+-- Name: metric_kind metric_kind_pkey; Type: CONSTRAINT; Schema: public; Owner: -
+--
+
+ALTER TABLE ONLY public.metric_kind
+    ADD CONSTRAINT metric_kind_pkey PRIMARY KEY (name);
+
+
+--
+-- Name: metric metric_pkey; Type: CONSTRAINT; Schema: public; Owner: -
+--
+
+ALTER TABLE ONLY public.metric
+    ADD CONSTRAINT metric_pkey PRIMARY KEY (uuid, kind, label);
+
+
+--
+-- Name: planning_assignee planning_assignee_pkey; Type: CONSTRAINT; Schema: public; Owner: -
+--
+
+ALTER TABLE ONLY public.planning_assignee
+    ADD CONSTRAINT planning_assignee_pkey PRIMARY KEY (assignment, assignee);
+
+
+--
+-- Name: planning_assignment planning_assignment_pkey; Type: CONSTRAINT; Schema: public; Owner: -
+--
+
+ALTER TABLE ONLY public.planning_assignment
+    ADD CONSTRAINT planning_assignment_pkey PRIMARY KEY (uuid);
+
+
+--
+-- Name: planning_deliverable planning_deliverable_pkey; Type: CONSTRAINT; Schema: public; Owner: -
+--
+
+ALTER TABLE ONLY public.planning_deliverable
+    ADD CONSTRAINT planning_deliverable_pkey PRIMARY KEY (assignment, document);
+
+
+--
+-- Name: planning_item planning_item_pkey; Type: CONSTRAINT; Schema: public; Owner: -
+--
+
+ALTER TABLE ONLY public.planning_item
+    ADD CONSTRAINT planning_item_pkey PRIMARY KEY (uuid);
+
+
+--
+-- Name: report report_pkey; Type: CONSTRAINT; Schema: public; Owner: -
+--
+
+ALTER TABLE ONLY public.report
+    ADD CONSTRAINT report_pkey PRIMARY KEY (name);
+
+
+--
+-- Name: signing_keys signing_keys_pkey; Type: CONSTRAINT; Schema: public; Owner: -
+--
+
+ALTER TABLE ONLY public.signing_keys
+    ADD CONSTRAINT signing_keys_pkey PRIMARY KEY (kid);
+
+
+--
+-- Name: status_heads status_heads_pkey; Type: CONSTRAINT; Schema: public; Owner: -
+--
+
+ALTER TABLE ONLY public.status_heads
+    ADD CONSTRAINT status_heads_pkey PRIMARY KEY (uuid, name);
+
+
+--
+-- Name: status status_pkey; Type: CONSTRAINT; Schema: public; Owner: -
+--
+
+ALTER TABLE ONLY public.status
+    ADD CONSTRAINT status_pkey PRIMARY KEY (name);
+
+
+--
+-- Name: status_rule status_rule_pkey; Type: CONSTRAINT; Schema: public; Owner: -
+--
+
+ALTER TABLE ONLY public.status_rule
+    ADD CONSTRAINT status_rule_pkey PRIMARY KEY (name);
+
+
+--
+-- Name: delete_record_uuid_idx; Type: INDEX; Schema: public; Owner: -
+--
+
+CREATE INDEX delete_record_uuid_idx ON public.delete_record USING btree (uuid);
+
+
+--
+-- Name: document_deleting; Type: INDEX; Schema: public; Owner: -
+--
+
+CREATE INDEX document_deleting ON public.document USING btree (created) WHERE (deleting = true);
+
+
+--
+-- Name: document_link_rel_idx; Type: INDEX; Schema: public; Owner: -
+--
+
+CREATE INDEX document_link_rel_idx ON public.document_link USING btree (rel, to_document);
+
+
+--
+-- Name: document_status_archived; Type: INDEX; Schema: public; Owner: -
+--
+
+CREATE INDEX document_status_archived ON public.document_status USING btree (created) WHERE (archived = false);
+
+
+--
+-- Name: document_version_archived; Type: INDEX; Schema: public; Owner: -
+--
+
+CREATE INDEX document_version_archived ON public.document_version USING btree (created) WHERE (archived = false);
+
+
+--
+-- Name: planning_assignee_idx; Type: INDEX; Schema: public; Owner: -
+--
+
+CREATE INDEX planning_assignee_idx ON public.planning_assignee USING btree (assignee);
+
+
+--
+-- Name: planning_assignment_kind_idx; Type: INDEX; Schema: public; Owner: -
+--
+
+CREATE INDEX planning_assignment_kind_idx ON public.planning_assignment USING gin (kind);
+
+
+--
+-- Name: planning_assignment_publish_idx; Type: INDEX; Schema: public; Owner: -
+--
+
+CREATE INDEX planning_assignment_publish_idx ON public.planning_assignment USING btree (publish);
+
+
+--
+-- Name: planning_assignment_publish_slot_idx; Type: INDEX; Schema: public; Owner: -
+--
+
+CREATE INDEX planning_assignment_publish_slot_idx ON public.planning_assignment USING btree (publish_slot);
+
+
+--
+-- Name: planning_deliverable_idx; Type: INDEX; Schema: public; Owner: -
+--
+
+CREATE INDEX planning_deliverable_idx ON public.planning_deliverable USING btree (document);
+
+
+--
+-- Name: planning_item_event_idx; Type: INDEX; Schema: public; Owner: -
+--
+
+CREATE INDEX planning_item_event_idx ON public.planning_item USING btree (event);
+
+
+--
+-- Name: acl_audit acl_audit_uuid_fkey; Type: FK CONSTRAINT; Schema: public; Owner: -
+--
+
+ALTER TABLE ONLY public.acl_audit
+    ADD CONSTRAINT acl_audit_uuid_fkey FOREIGN KEY (uuid) REFERENCES public.document(uuid) ON DELETE CASCADE;
+
+
+--
+-- Name: acl acl_uuid_fkey; Type: FK CONSTRAINT; Schema: public; Owner: -
+--
+
+ALTER TABLE ONLY public.acl
+    ADD CONSTRAINT acl_uuid_fkey FOREIGN KEY (uuid) REFERENCES public.document(uuid) ON DELETE CASCADE;
+
+
+--
+-- Name: active_schemas active_schemas_name_version_fkey; Type: FK CONSTRAINT; Schema: public; Owner: -
+--
+
+ALTER TABLE ONLY public.active_schemas
+    ADD CONSTRAINT active_schemas_name_version_fkey FOREIGN KEY (name, version) REFERENCES public.document_schema(name, version);
+
+
+--
+-- Name: document_link document_link_from_document_fkey; Type: FK CONSTRAINT; Schema: public; Owner: -
+--
+
+ALTER TABLE ONLY public.document_link
+    ADD CONSTRAINT document_link_from_document_fkey FOREIGN KEY (from_document) REFERENCES public.document(uuid) ON DELETE CASCADE;
+
+
+--
+-- Name: document_link document_link_to_document_fkey; Type: FK CONSTRAINT; Schema: public; Owner: -
+--
+
+ALTER TABLE ONLY public.document_link
+    ADD CONSTRAINT document_link_to_document_fkey FOREIGN KEY (to_document) REFERENCES public.document(uuid) ON DELETE RESTRICT;
+
+
+--
+-- Name: document_lock document_lock_uuid_fkey; Type: FK CONSTRAINT; Schema: public; Owner: -
+--
+
+ALTER TABLE ONLY public.document_lock
+    ADD CONSTRAINT document_lock_uuid_fkey FOREIGN KEY (uuid) REFERENCES public.document(uuid) ON DELETE CASCADE;
+
+
+--
+-- Name: document_status document_status_uuid_fkey; Type: FK CONSTRAINT; Schema: public; Owner: -
+--
+
+ALTER TABLE ONLY public.document_status
+    ADD CONSTRAINT document_status_uuid_fkey FOREIGN KEY (uuid) REFERENCES public.document(uuid) ON DELETE CASCADE;
+
+
+--
+-- Name: document_version document_version_uuid_fkey; Type: FK CONSTRAINT; Schema: public; Owner: -
+--
+
+ALTER TABLE ONLY public.document_version
+    ADD CONSTRAINT document_version_uuid_fkey FOREIGN KEY (uuid) REFERENCES public.document(uuid) ON DELETE CASCADE;
+
+
+--
+-- Name: document fk_main_doc; Type: FK CONSTRAINT; Schema: public; Owner: -
+--
+
+ALTER TABLE ONLY public.document
+    ADD CONSTRAINT fk_main_doc FOREIGN KEY (main_doc) REFERENCES public.document(uuid) ON DELETE RESTRICT;
+
+
+--
+-- Name: meta_type_use meta_type_use_meta_type_fkey; Type: FK CONSTRAINT; Schema: public; Owner: -
+--
+
+ALTER TABLE ONLY public.meta_type_use
+    ADD CONSTRAINT meta_type_use_meta_type_fkey FOREIGN KEY (meta_type) REFERENCES public.meta_type(meta_type) ON DELETE RESTRICT;
+
+
+--
+-- Name: metric metric_kind_fkey; Type: FK CONSTRAINT; Schema: public; Owner: -
+--
+
+ALTER TABLE ONLY public.metric
+    ADD CONSTRAINT metric_kind_fkey FOREIGN KEY (kind) REFERENCES public.metric_kind(name) ON DELETE CASCADE;
+
+
+--
+-- Name: metric metric_uuid_fkey; Type: FK CONSTRAINT; Schema: public; Owner: -
+--
+
+ALTER TABLE ONLY public.metric
+    ADD CONSTRAINT metric_uuid_fkey FOREIGN KEY (uuid) REFERENCES public.document(uuid) ON DELETE CASCADE;
+
+
+--
+-- Name: planning_assignee planning_assignee_assignment_fkey; Type: FK CONSTRAINT; Schema: public; Owner: -
+--
+
+ALTER TABLE ONLY public.planning_assignee
+    ADD CONSTRAINT planning_assignee_assignment_fkey FOREIGN KEY (assignment) REFERENCES public.planning_assignment(uuid) ON DELETE CASCADE;
+
+
+--
+-- Name: planning_assignment planning_assignment_planning_item_fkey; Type: FK CONSTRAINT; Schema: public; Owner: -
+--
+
+ALTER TABLE ONLY public.planning_assignment
+    ADD CONSTRAINT planning_assignment_planning_item_fkey FOREIGN KEY (planning_item) REFERENCES public.planning_item(uuid) ON DELETE CASCADE;
+
+
+--
+-- Name: planning_deliverable planning_deliverable_assignment_fkey; Type: FK CONSTRAINT; Schema: public; Owner: -
+--
+
+ALTER TABLE ONLY public.planning_deliverable
+    ADD CONSTRAINT planning_deliverable_assignment_fkey FOREIGN KEY (assignment) REFERENCES public.planning_assignment(uuid) ON DELETE CASCADE;
+
+
+--
+-- Name: planning_item planning_item_uuid_fkey; Type: FK CONSTRAINT; Schema: public; Owner: -
+--
+
+ALTER TABLE ONLY public.planning_item
+    ADD CONSTRAINT planning_item_uuid_fkey FOREIGN KEY (uuid) REFERENCES public.document(uuid) ON DELETE CASCADE;
+
+
+--
+-- Name: status_heads status_heads_uuid_fkey; Type: FK CONSTRAINT; Schema: public; Owner: -
+--
+
+ALTER TABLE ONLY public.status_heads
+    ADD CONSTRAINT status_heads_uuid_fkey FOREIGN KEY (uuid) REFERENCES public.document(uuid) ON DELETE CASCADE;
+
+
+--
+-- Name: eventlog; Type: PUBLICATION; Schema: -; Owner: -
+--
+
+CREATE PUBLICATION eventlog WITH (publish = 'insert, update');
+
+
+--
+-- Name: eventlog acl_audit; Type: PUBLICATION TABLE; Schema: public; Owner: -
+--
+
+ALTER PUBLICATION eventlog ADD TABLE ONLY public.acl_audit;
+
+
+--
+-- Name: eventlog delete_record; Type: PUBLICATION TABLE; Schema: public; Owner: -
+--
+
+ALTER PUBLICATION eventlog ADD TABLE ONLY public.delete_record;
+
+
+--
+-- Name: eventlog document; Type: PUBLICATION TABLE; Schema: public; Owner: -
+--
+
+ALTER PUBLICATION eventlog ADD TABLE ONLY public.document;
+
+
+--
+-- Name: eventlog status_heads; Type: PUBLICATION TABLE; Schema: public; Owner: -
+--
+
+ALTER PUBLICATION eventlog ADD TABLE ONLY public.status_heads;
+
+
+--
+-- PostgreSQL database dump complete
+--
+